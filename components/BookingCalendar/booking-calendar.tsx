"use client";

import React, { useCallback, useEffect, useMemo, useRef, useState } from "react";

import { useVirtualizer } from "@tanstack/react-virtual";
import { Calendar, ChevronLeft, ChevronRight, Clock, RefreshCw, Disc } from "lucide-react";
import { ScrollArea, ScrollBar } from "@/components/ui/scroll-area";
import { BookingForm } from "@/components/BookingForm/booking-form";

import DayRow from "./day-row";

import { generateTimeSlots, getDaysInMonth } from "@/utils/calendar";
import { useBookings } from "@/hooks/use-booking";
import { useSlotDataForBars } from "@/hooks/use-bar-slot-data";
import { ROW_HEIGHT, DAY_LABEL_WIDTH, CELL_WIDTH } from "@/utils/constants";
import { getStatusStyle } from "@/utils/status";
import type { DayInfo } from "@/types/booking";
import { Button } from "@/components/ui/button";
import BookingRules from "@/components/BookingRules/booking-rules";
import { Skeleton } from "@/components/ui/skeleton";


const BookingCalendar: React.FC = () => {
  // State for current month/year being displayed
  const [currentDate, setCurrentDate] = useState(new Date());
  // Debounced date for fetching to avoid multiple API calls during rapid navigation
  const [debouncedDate, setDebouncedDate] = useState(currentDate);

  
  // Controls whether the booking form modal is open
  const [isFormOpen, setIsFormOpen] = useState(false);
  

  // Stores which time slot was clicked (day + time) to pass to booking form
  const [selectedSlot, setSelectedSlot] = useState<
    { day: number; slot: string } | undefined
  >(undefined);


  // IMPORTANT: keep ScrollArea viewport ref together with virtualizer
  // This ref is used by the virtualizer to know the scrollable container
  const scrollAreaViewportRef = useRef<HTMLDivElement>(null);

  // Generate time slots for the day (e.g., ["08:00", "08:30", "09:00", ...])
  const timeSlots = useMemo(() => generateTimeSlots(), []);
  

  // Get all days in the current month with their date info
  const daysInMonth: DayInfo[] = useMemo(
    () => getDaysInMonth(currentDate),
    [currentDate]
  );

<<<<<<< HEAD
  // Fetch all bookings for the current month
  const { bookings, refetch, loading } = useBookings(currentDate);
=======
  // Debounce currentDate → debouncedDate by 1s
  useEffect(() => {
    const id = window.setTimeout(() => setDebouncedDate(currentDate), 1000);
    return () => window.clearTimeout(id);
  }, [currentDate]);

  // Fetch all bookings for the debounced month
  const { bookings, refetch, loading } = useBookings(debouncedDate);
>>>>>>> 32691160

  /**
   * Check if a time slot is in the past (for today only)
   * Used to disable past time slots from being clicked
   */
  const isTimeSlotPast = useCallback(
    (day: number, timeSlot: string) => {
      const now = new Date();
      const [slotHour, slotMinute] = timeSlot.split(":").map(Number);

      // Only check past slots for today
      const isToday =
        day === now.getDate() &&
        currentDate.getMonth() === now.getMonth() &&
        currentDate.getFullYear() === now.getFullYear();

      if (!isToday) return false;

      // Calculate when this 30-minute slot ends
      let slotEndHour = slotHour;
      let slotEndMinute = slotMinute + 30;
      if (slotEndMinute >= 60) {
        slotEndHour += 1;
        slotEndMinute -= 60;
      }

      // Check if current time is past the slot end time
      if (now.getHours() > slotEndHour) return true;
      if (now.getHours() === slotEndHour && now.getMinutes() >= slotEndMinute)
        return true;
      return false;
    },
    [currentDate]
  );

  // Process booking data to create visual bars and occupancy data
  // barsByDay: Map of day index → array of booking bars for that day
  // occupancyByDay: Map of day index → array showing how many bookings per time slot
  const { barsByDay, occupancyByDay } = useSlotDataForBars({
    bookings,
    daysInMonth,
    timeSlots,
  });

  // Virtualization setup for rendering only visible day rows
  // This improves performance when there are many days
  const rowVirtualizer = useVirtualizer({
    count: daysInMonth.length, // Total number of days to render

    getScrollElement: () => scrollAreaViewportRef.current, // Scroll container

    estimateSize: () => ROW_HEIGHT, // Height of each day row
    overscan: 1, // Render fewer extra rows for better performance
  });

  /**

   * Navigate to previous or next month
   * @param direction -1 for previous month, +1 for next month
   */
  const shiftMonth = useCallback((direction: number) => {
    setCurrentDate((current) => {
      const d = new Date(current);
      d.setMonth(current.getMonth() + direction);
      return d;
    });
  }, []);

  /**
   * Jump to today's date and scroll the list to today's row
   */
  // Track whether we've already auto-scrolled for a given month to avoid jumping on data refreshes
  const autoScrolledMonthRef = useRef<string | null>(null);
  const forceScrollToTodayRef = useRef<boolean>(false);

  const goToToday = useCallback(() => {
    // Force a scroll-to-today on next layout cycle
    forceScrollToTodayRef.current = true;
    setCurrentDate(new Date());
  }, []);

  // When viewing the current month, scroll to today's row
  useEffect(() => {
    const today = new Date();
    const isCurrentMonth =
      currentDate.getFullYear() === today.getFullYear() &&
      currentDate.getMonth() === today.getMonth();
    if (!isCurrentMonth) return;
    const monthKey = `${currentDate.getFullYear()}-${currentDate.getMonth()}`;
    const shouldForce = forceScrollToTodayRef.current;
    const notYetScrolledThisMonth = autoScrolledMonthRef.current !== monthKey;
    if (shouldForce || notYetScrolledThisMonth) {
      rowVirtualizer.scrollToIndex(Math.max(0, today.getDate() - 1), { align: "center" });
      autoScrolledMonthRef.current = monthKey;
      forceScrollToTodayRef.current = false;
    }
  }, [currentDate, rowVirtualizer]);

  // Ensure scroll happens after loading completes (since the grid isn't mounted during skeleton)
  useEffect(() => {
    if (loading) return;
    const today = new Date();
    const isCurrentMonth =
      currentDate.getFullYear() === today.getFullYear() &&
      currentDate.getMonth() === today.getMonth();
    if (!isCurrentMonth) return;
    const monthKey = `${currentDate.getFullYear()}-${currentDate.getMonth()}`;
    const shouldForce = forceScrollToTodayRef.current;
    const notYetScrolledThisMonth = autoScrolledMonthRef.current !== monthKey;
    if (shouldForce || notYetScrolledThisMonth) {
      rowVirtualizer.scrollToIndex(Math.max(0, today.getDate() - 1), { align: "center" });
      autoScrolledMonthRef.current = monthKey;
      forceScrollToTodayRef.current = false;
    }
  }, [loading, currentDate, rowVirtualizer]);

  /**
   * Handle clicking on a time slot - opens booking form
   * @param day - Day of month (1-31)
   * @param slot - Time slot string (e.g., "08:00")
   */
  const handleSlotClick = useCallback((day: number, slot: string) => {
    setSelectedSlot({ day, slot });
    setIsFormOpen(true);
  }, []);

  // Light auto-refresh every ~60s while tab is visible
  useEffect(() => {
    let intervalId: number | null = null;

    const startInterval = () => {
      // add small jitter up to +5s to avoid all clients hitting at the exact same time
      const intervalMs = 60000 + Math.floor(Math.random() * 5000);
      intervalId = window.setInterval(() => {
        if (document.visibilityState === "visible") {
          refetch();
        }
      }, intervalMs);
    };

    const clear = () => {
      if (intervalId !== null) {
        window.clearInterval(intervalId);
        intervalId = null;
      }
    };

    const handleVisibility = () => {
      if (document.visibilityState === "visible") {
        // When user comes back, refresh now to catch up
        refetch();
      }
    };

    startInterval();
    document.addEventListener("visibilitychange", handleVisibility);

    return () => {
      clear();
      document.removeEventListener("visibilitychange", handleVisibility);
    };
  }, [refetch, currentDate]);

  // Listen for booking updates from the form and refetch
  useEffect(() => {
    const onUpdated = () => {
      refetch();
    };
    window.addEventListener("booking:updated", onUpdated as EventListener);
    return () => window.removeEventListener("booking:updated", onUpdated as EventListener);
  }, [refetch]);

  return (
    <div className="max-w-[1500px]">
      {/* Header section with title and month navigation */}
      <div
        className="flex items-center justify-between py-3"
        style={{ maxWidth: "1500px" }}
      >
        {/* Left side: Title with calendar icon */}

        <div className="flex items-center gap-2 justify-center min-w-[370px] rounded-t-4xl bg-neutral-700 px-4 py-2">

          <Calendar className="w-8 h-8 text-primary-foreground" />
          <h1 className="text-[20px] font-medium text-primary-foreground">Book Appointment</h1>
        </div>
        

        {/* Right side: Month navigation buttons */}
        <div className="mt-auto mr-3.5 flex items-center justify-center ml-auto max-w-[280px]">
          <div className="flex items-center gap-2">
            <button
              onClick={() => shiftMonth(-1)}
              className="p-2 border border-border rounded-[10px] hover:bg-accent hover:border-primary transition-colors"
            >
              <ChevronLeft className="text-foreground" />
            </button>
            <span className="min-w-[150px] text-center font-medium text-foreground">
              {currentDate.toLocaleDateString("en-US", {
                month: "long",
                year: "numeric",
              })}
            </span>
            <button
              onClick={() => shiftMonth(1)}
              className="p-2 border border-border rounded-[10px] hover:bg-accent hover:border-primary transition-colors"
            >
              <ChevronRight className="text-foreground" />
            </button>
          </div>
        </div>
      </div>


      {/* Main calendar grid */}
      <div className="border border-border rounded-3xl overflow-hidden bg-background">
        {/* KEEPING ScrollArea + virtualizer viewport TOGETHER */}
        {loading ? (
          <div className="h-[500px]">
            {/* Header skeleton (time labels row) */}
            <div
              className="sticky top-0 z-30 bg-secondary border-b border-border"
              style={{
                display: "grid",
                gridTemplateColumns: `${DAY_LABEL_WIDTH}px repeat(${timeSlots.length}, ${CELL_WIDTH}px)`,
                height: `${ROW_HEIGHT}px`,
              }}
            >
              {/* Left header cell (clock) */}
              <div className="sticky left-0 z-30 flex items-center justify-center border-r border-border bg-secondary">
                <Skeleton className="h-4 w-4 rounded-full" />
              </div>
              {/* Time slot header cells */}
              {timeSlots.map((slot) => (
                <div
                  key={`skh-${slot}`}
                  className="border-r border-border flex items-center justify-center bg-secondary"
                >
                  <Skeleton className="h-3 w-14" />
                </div>
              ))}
            </div>

            {/* Body skeleton rows */}
            {Array.from({ length: 8 }).map((_, rowIdx) => (
              <div
                key={`skr-${rowIdx}`}
                className="border-b border-border"
                style={{
                  display: "grid",
                  gridTemplateColumns: `${DAY_LABEL_WIDTH}px repeat(${timeSlots.length}, ${CELL_WIDTH}px)`,
                  height: `${ROW_HEIGHT}px`,
                }}
              >
                {/* Day label cell */}
                <div className="sticky left-0 z-10 bg-background border-r border-border flex items-center justify-center">
                  <Skeleton className="h-4 w-10" />
                </div>
                {/* Time slot cells */}
                {timeSlots.map((slot, colIdx) => (
                  <div
                    key={`skc-${rowIdx}-${colIdx}`}
                    className="border-r border-border flex items-center justify-center"
                  >
                    <Skeleton className="h-2 w-10" />
                  </div>
                ))}
              </div>
            ))}
          </div>
        ) : (
          <ScrollArea className="h-[500px]" viewportRef={scrollAreaViewportRef}>
            {/* Fixed header row with time labels */}
            <div
              className="sticky top-0 z-30 bg-secondary border-b border-border"
              style={{
                display: "grid",
                gridTemplateColumns: `${DAY_LABEL_WIDTH}px repeat(${timeSlots.length}, ${CELL_WIDTH}px)`,
                height: `${ROW_HEIGHT}px`,
              }}
            >
              {/* Left column: Clock icon */}
              <div className="sticky left-0 z-30 flex items-center justify-center border-r border-border bg-secondary">
                <Clock className="w-4 h-4 text-secondary-foreground" />
              </div>

              {/* Time slot headers (08:00, 08:30, 09:00, etc.) */}
              {timeSlots.map((slot) => (
                <div
                  key={slot}
                  className="border-r border-border text-center text-sm font-medium flex items-center justify-center bg-secondary text-secondary-foreground"
                >
                  {slot}
                </div>
              ))}
            </div>

            {/* Virtualized day rows - only renders visible rows for performance */}
            <div
              ref={scrollAreaViewportRef}
              style={{
                height: `${rowVirtualizer.getTotalSize()}px`,
                position: "relative",
              }}
            >
              {/* Render only the day rows that are currently visible */}
              {rowVirtualizer.getVirtualItems().map((vr) => (
                <DayRow
                  key={vr.index}
                  day={daysInMonth[vr.index]}
                  currentDate={currentDate}
                  timeSlots={timeSlots}
                  bars={barsByDay.get(vr.index) ?? []}
                  occupancy={occupancyByDay.get(vr.index) ?? Array(timeSlots.length).fill(0)}
                  isTimeSlotPast={isTimeSlotPast}
                  onSlotClick={handleSlotClick}
                  style={{
                    position: "absolute",
                    top: `${vr.start}px`,
                    left: 0,
                    width: "100%",
                    height: `${vr.size}px`,
                  }}
                />
              ))}
            </div>

            {/* Horizontal scrollbar */}
            <ScrollBar orientation="horizontal" className="z-[10]"/>
          </ScrollArea>
        )}
      </div>

      {/* Bottom controls and legend */}
      <div className="flex items-center justify-between mt-3 gap-3">
        {/* Left: controls */}
        <div className="flex items-center gap-2">
          <Button
            onClick={goToToday}
            className="bg-neutral-700 text-white rounded-full hover:bg-black/90 w-28 h-10"
          >
            <Disc className="w-10 h-10 " />
            Today
          </Button>
          <Button
            onClick={() => refetch()}
            className="bg-neutral-700 text-white rounded-full hover:bg-black/90 h-10 w-28"
            disabled={loading}
          >
            <RefreshCw className={`w-10 h-10  ${loading ? "animate-spin" : ""}`} />
            {loading ? "Refreshing..." : "Refresh"}
          </Button>
          <BookingRules />
        </div>


        {/* Right: legend */}
        <div className="bg-neutral-700 flex items-center justify-center gap-6 ml-auto text-sm max-w-[320px] min-h-[40px] rounded-br-4xl rounded-bl-4xl px-4 py-2">
          <div className="flex items-center gap-2">
            <span className={`inline-block h-2.5 w-2.5 rounded-full border border-primary-foreground ${getStatusStyle("approve").bg}`} />
            <span className="text-primary-foreground">Approved</span>
          </div>
          <div className="flex items-center gap-2">
            <span className={`inline-block h-2.5 w-2.5 rounded-full border border-primary-foreground ${getStatusStyle("waiting").bg}`} />
            <span className="text-primary-foreground">Waiting</span>
          </div>
          <div className="flex items-center gap-2">
            <span className={`inline-block h-2.5 w-2.5 rounded-full border border-primary-foreground ${getStatusStyle("cancel").bg}`} />
            <span className="text-primary-foreground">Cancelled</span>
          </div>

        </div>
      </div>

      {/* Booking form modal - opens when clicking on a time slot */}
      <BookingForm
        open={isFormOpen}
        onOpenChange={setIsFormOpen}
        selectedSlot={selectedSlot}
        daysInMonth={daysInMonth}
      />

      
    </div>
  );
};

export default BookingCalendar;
<|MERGE_RESOLUTION|>--- conflicted
+++ resolved
@@ -51,10 +51,6 @@
     [currentDate]
   );
 
-<<<<<<< HEAD
-  // Fetch all bookings for the current month
-  const { bookings, refetch, loading } = useBookings(currentDate);
-=======
   // Debounce currentDate → debouncedDate by 1s
   useEffect(() => {
     const id = window.setTimeout(() => setDebouncedDate(currentDate), 1000);
@@ -63,7 +59,6 @@
 
   // Fetch all bookings for the debounced month
   const { bookings, refetch, loading } = useBookings(debouncedDate);
->>>>>>> 32691160
 
   /**
    * Check if a time slot is in the past (for today only)
