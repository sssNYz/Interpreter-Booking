"use client";
<<<<<<< HEAD
import React, { useCallback, useEffect, useMemo, useRef, useState } from "react";
=======

import React, { useCallback, useMemo, useRef, useState } from "react";

>>>>>>> f82a4955
import { useVirtualizer } from "@tanstack/react-virtual";
import { Calendar, ChevronLeft, ChevronRight, Clock } from "lucide-react";
import { ScrollArea, ScrollBar } from "@/components/ui/scroll-area";
import { BookingForm } from "@/components/BookingForm/booking-form";

import DayRow from "./day-row";

import { generateTimeSlots, getDaysInMonth } from "@/utils/calendar";
import { useBookings } from "@/hooks/use-booking";
import { useSlotDataForBars } from "@/hooks/use-bar-slot-data";
import { ROW_HEIGHT, DAY_LABEL_WIDTH, CELL_WIDTH } from "@/utils/constants";
import { getStatusStyle } from "@/utils/status";
import type { DayInfo } from "@/types/booking";
import { Button } from "@/components/ui/button";
import BookingRules from "@/components/BookingRules/booking-rules";


const BookingCalendar: React.FC = () => {
  // State for current month/year being displayed
  const [currentDate, setCurrentDate] = useState(new Date());

  
  // Controls whether the booking form modal is open
  const [isFormOpen, setIsFormOpen] = useState(false);
  

  // Stores which time slot was clicked (day + time) to pass to booking form
  const [selectedSlot, setSelectedSlot] = useState<
    { day: number; slot: string } | undefined
  >(undefined);


  // IMPORTANT: keep ScrollArea viewport ref together with virtualizer
  // This ref is used by the virtualizer to know the scrollable container
  const scrollAreaViewportRef = useRef<HTMLDivElement>(null);

  // Generate time slots for the day (e.g., ["08:00", "08:30", "09:00", ...])
  const timeSlots = useMemo(() => generateTimeSlots(), []);
  

  // Get all days in the current month with their date info
  const daysInMonth: DayInfo[] = useMemo(
    () => getDaysInMonth(currentDate),
    [currentDate]
  );

  // Fetch all bookings for the current month
  const { bookings } = useBookings(currentDate);

  /**
   * Check if a time slot is in the past (for today only)
   * Used to disable past time slots from being clicked
   */
  const isTimeSlotPast = useCallback(
    (day: number, timeSlot: string) => {
      const now = new Date();
      const [slotHour, slotMinute] = timeSlot.split(":").map(Number);

      // Only check past slots for today
      const isToday =
        day === now.getDate() &&
        currentDate.getMonth() === now.getMonth() &&
        currentDate.getFullYear() === now.getFullYear();

      if (!isToday) return false;

      // Calculate when this 30-minute slot ends
      let slotEndHour = slotHour;
      let slotEndMinute = slotMinute + 30;
      if (slotEndMinute >= 60) {
        slotEndHour += 1;
        slotEndMinute -= 60;
      }

      // Check if current time is past the slot end time
      if (now.getHours() > slotEndHour) return true;
      if (now.getHours() === slotEndHour && now.getMinutes() >= slotEndMinute)
        return true;
      return false;
    },
    [currentDate]
  );

  // Process booking data to create visual bars and occupancy data
  // barsByDay: Map of day index → array of booking bars for that day
  // occupancyByDay: Map of day index → array showing how many bookings per time slot
  const { barsByDay, occupancyByDay } = useSlotDataForBars({
    bookings,
    daysInMonth,
    timeSlots,
  });

  // Virtualization setup for rendering only visible day rows
  // This improves performance when there are many days
  const rowVirtualizer = useVirtualizer({
    count: daysInMonth.length, // Total number of days to render

    getScrollElement: () => scrollAreaViewportRef.current, // Scroll container

    estimateSize: () => ROW_HEIGHT, // Height of each day row
    overscan: 1, // Render fewer extra rows for better performance
  });

  /**

   * Navigate to previous or next month
   * @param direction -1 for previous month, +1 for next month
   */
  const shiftMonth = useCallback((direction: number) => {
    setCurrentDate((current) => {
      const d = new Date(current);
      d.setMonth(current.getMonth() + direction);
      return d;
    });
  }, []);

  /**
   * Jump to today's date and scroll the list to today's row
   */
  const goToToday = useCallback(() => {
    setCurrentDate(new Date());
  }, []);

  // When viewing the current month, scroll to today's row
  useEffect(() => {
    const today = new Date();
    if (
      currentDate.getFullYear() === today.getFullYear() &&
      currentDate.getMonth() === today.getMonth()
    ) {
      // Align today's row near the center for visibility
      rowVirtualizer.scrollToIndex(Math.max(0, today.getDate() - 1), {
        align: "center",
      });
    }
  }, [currentDate, rowVirtualizer]);

  /**
   * Handle clicking on a time slot - opens booking form
   * @param day - Day of month (1-31)
   * @param slot - Time slot string (e.g., "08:00")
   */
  const handleSlotClick = useCallback((day: number, slot: string) => {
    setSelectedSlot({ day, slot });
    setIsFormOpen(true);
  }, []);

  return (
    <div className="max-w-[1500px]">
      {/* Header section with title and month navigation */}
      <div
        className="flex items-center justify-between py-3"
        style={{ maxWidth: "1500px" }}
      >
        {/* Left side: Title with calendar icon */}
<<<<<<< HEAD
        <div className="flex items-center gap-2 justify-center min-w-[370px] rounded-t-4xl bg-neutral-700 px-4 py-2">
=======

        <div className="flex items-center gap-2 justify-center min-w-[370px] rounded-t-4xl bg-neutral-600 px-4 py-2">

>>>>>>> f82a4955
          <Calendar className="w-8 h-8 text-primary-foreground" />
          <h1 className="text-[20px] font-medium text-primary-foreground">Book Appointment</h1>
        </div>
        

        {/* Right side: Month navigation buttons */}
        <div className="mt-auto mr-3.5 flex items-center justify-center ml-auto max-w-[280px]">
          <div className="flex items-center gap-2">
            <button
              onClick={() => shiftMonth(-1)}
              className="p-2 border border-border rounded-[10px] hover:bg-accent hover:border-primary transition-colors"
            >
              <ChevronLeft className="text-foreground" />
            </button>
            <span className="min-w-[150px] text-center font-medium text-foreground">
              {currentDate.toLocaleDateString("en-US", {
                month: "long",
                year: "numeric",
              })}
            </span>
            <button
              onClick={() => shiftMonth(1)}
              className="p-2 border border-border rounded-[10px] hover:bg-accent hover:border-primary transition-colors"
            >
              <ChevronRight className="text-foreground" />
            </button>
          </div>
        </div>
      </div>


      {/* Main calendar grid */}
      <div className="border border-border rounded-3xl overflow-hidden bg-background">
        {/* KEEPING ScrollArea + virtualizer viewport TOGETHER */}
<<<<<<< HEAD
        <ScrollArea className="h-[500px]" viewportRef={scrollAreaViewportRef}>
=======
        <ScrollArea className="h-[500px]">

>>>>>>> f82a4955
          {/* Fixed header row with time labels */}
          <div
            className="sticky top-0 z-30 bg-secondary border-b border-border"
            style={{
              display: "grid",
              gridTemplateColumns: `${DAY_LABEL_WIDTH}px repeat(${timeSlots.length}, ${CELL_WIDTH}px)`,
              height: `${ROW_HEIGHT}px`,
            }}
          >
            {/* Left column: Clock icon */}
            <div className="sticky left-0 z-30 flex items-center justify-center border-r border-border bg-secondary">
              <Clock className="w-4 h-4 text-secondary-foreground" />
            </div>

            {/* Time slot headers (08:00, 08:30, 09:00, etc.) */}
            {timeSlots.map((slot) => (
              <div
                key={slot}
                className="border-r border-border text-center text-sm font-medium flex items-center justify-center bg-secondary text-secondary-foreground"
              >
                {slot}
              </div>
            ))}
          </div>

          {/* Virtualized day rows - only renders visible rows for performance */}
          <div

            ref={scrollAreaViewportRef}

            style={{
              height: `${rowVirtualizer.getTotalSize()}px`,
              position: "relative",
            }}
          >
            {/* Render only the day rows that are currently visible */}
            {rowVirtualizer.getVirtualItems().map((vr) => (
              <DayRow
                key={vr.index}
                day={daysInMonth[vr.index]}
                currentDate={currentDate}
                timeSlots={timeSlots}
                bars={barsByDay.get(vr.index) ?? []} // Booking bars for this day

                occupancy={occupancyByDay.get(vr.index) ?? Array(timeSlots.length).fill(0)} // How many bookings per time slot

                isTimeSlotPast={isTimeSlotPast}
                onSlotClick={handleSlotClick}
                style={{
                  position: "absolute",
                  top: `${vr.start}px`,
                  left: 0,
                  width: "100%",
                  height: `${vr.size}px`,
                }}
              />
            ))}
          </div>

          
          {/* Horizontal scrollbar */}
          <ScrollBar orientation="horizontal" className="z-[10]"/>
        </ScrollArea>
      </div>

      {/* Bottom controls and legend */}
      <div className="flex items-center justify-between mt-3 gap-3">
        {/* Left: controls */}
        <div className="flex items-center gap-2">
          <Button
            onClick={goToToday}
            className="bg-neutral-700 text-white rounded-t-none rounded-b-3xl hover:bg-black/90 w-32 h-10"
          >
            Today
          </Button>
          <BookingRules />
        </div>
<<<<<<< HEAD

        {/* Right: legend */}
        <div className="bg-neutral-700 flex items-center justify-center gap-6 ml-auto text-sm max-w-[320px] min-h-[40px] rounded-br-4xl rounded-bl-4xl px-4 py-2">
          <div className="flex items-center gap-2">
            <span className={`inline-block h-2.5 w-2.5 rounded-full border border-primary-foreground ${getStatusStyle("approve").bg}`} />
            <span className="text-primary-foreground">Approved</span>
          </div>
          <div className="flex items-center gap-2">
            <span className={`inline-block h-2.5 w-2.5 rounded-full border border-primary-foreground ${getStatusStyle("waiting").bg}`} />
            <span className="text-primary-foreground">Waiting</span>
          </div>
          <div className="flex items-center gap-2">
            <span className={`inline-block h-2.5 w-2.5 rounded-full border border-primary-foreground ${getStatusStyle("cancel").bg}`} />
            <span className="text-primary-foreground">Cancelled</span>
          </div>
=======
        <div className="flex items-center gap-2">
          <span className={`inline-block h-2.5 w-2.5 rounded-full border border-primary-foreground ${getStatusStyle("cancel").bg}`} />
          <span className="text-primary-foreground">Cancelled</span>

>>>>>>> f82a4955
        </div>
      </div>

      {/* Booking form modal - opens when clicking on a time slot */}
      <BookingForm
        open={isFormOpen}
        onOpenChange={setIsFormOpen}
        selectedSlot={selectedSlot}
        daysInMonth={daysInMonth}
      />

      
    </div>
  );
};

export default BookingCalendar;
<|MERGE_RESOLUTION|>--- conflicted
+++ resolved
@@ -1,11 +1,7 @@
 "use client";
-<<<<<<< HEAD
+
 import React, { useCallback, useEffect, useMemo, useRef, useState } from "react";
-=======
-
-import React, { useCallback, useMemo, useRef, useState } from "react";
-
->>>>>>> f82a4955
+
 import { useVirtualizer } from "@tanstack/react-virtual";
 import { Calendar, ChevronLeft, ChevronRight, Clock } from "lucide-react";
 import { ScrollArea, ScrollBar } from "@/components/ui/scroll-area";
@@ -161,13 +157,9 @@
         style={{ maxWidth: "1500px" }}
       >
         {/* Left side: Title with calendar icon */}
-<<<<<<< HEAD
+
         <div className="flex items-center gap-2 justify-center min-w-[370px] rounded-t-4xl bg-neutral-700 px-4 py-2">
-=======
-
-        <div className="flex items-center gap-2 justify-center min-w-[370px] rounded-t-4xl bg-neutral-600 px-4 py-2">
-
->>>>>>> f82a4955
+
           <Calendar className="w-8 h-8 text-primary-foreground" />
           <h1 className="text-[20px] font-medium text-primary-foreground">Book Appointment</h1>
         </div>
@@ -202,12 +194,9 @@
       {/* Main calendar grid */}
       <div className="border border-border rounded-3xl overflow-hidden bg-background">
         {/* KEEPING ScrollArea + virtualizer viewport TOGETHER */}
-<<<<<<< HEAD
+
         <ScrollArea className="h-[500px]" viewportRef={scrollAreaViewportRef}>
-=======
-        <ScrollArea className="h-[500px]">
-
->>>>>>> f82a4955
+
           {/* Fixed header row with time labels */}
           <div
             className="sticky top-0 z-30 bg-secondary border-b border-border"
@@ -285,7 +274,7 @@
           </Button>
           <BookingRules />
         </div>
-<<<<<<< HEAD
+
 
         {/* Right: legend */}
         <div className="bg-neutral-700 flex items-center justify-center gap-6 ml-auto text-sm max-w-[320px] min-h-[40px] rounded-br-4xl rounded-bl-4xl px-4 py-2">
@@ -301,12 +290,7 @@
             <span className={`inline-block h-2.5 w-2.5 rounded-full border border-primary-foreground ${getStatusStyle("cancel").bg}`} />
             <span className="text-primary-foreground">Cancelled</span>
           </div>
-=======
-        <div className="flex items-center gap-2">
-          <span className={`inline-block h-2.5 w-2.5 rounded-full border border-primary-foreground ${getStatusStyle("cancel").bg}`} />
-          <span className="text-primary-foreground">Cancelled</span>
-
->>>>>>> f82a4955
+
         </div>
       </div>
 
