"use client";
<<<<<<< HEAD
import React, {
  useCallback,
  useEffect,
  useMemo,
  useRef,
  useState,
} from "react";
=======

import React, { useCallback, useEffect, useMemo, useRef, useState } from "react";

>>>>>>> da84cbae
import { useVirtualizer } from "@tanstack/react-virtual";
import { Calendar, ChevronLeft, ChevronRight, Clock } from "lucide-react";
import { ScrollArea, ScrollBar } from "@/components/ui/scroll-area";
import { BookingForm } from "@/components/BookingForm/booking-form";

import DayRow from "./day-row";

import { generateTimeSlots, getDaysInMonth } from "@/utils/calendar";
import { useBookings } from "@/hooks/use-booking";
import { useSlotDataForBars } from "@/hooks/use-bar-slot-data";
import { ROW_HEIGHT, DAY_LABEL_WIDTH, CELL_WIDTH } from "@/utils/constants";
import { getStatusStyle } from "@/utils/status";
import type { DayInfo } from "@/types/booking";
import { Button } from "@/components/ui/button";
import BookingRules from "@/components/BookingRules/booking-rules";


const BookingCalendar: React.FC = () => {
  // State for current month/year being displayed
  const [currentDate, setCurrentDate] = useState(new Date());

  
  // Controls whether the booking form modal is open
  const [isFormOpen, setIsFormOpen] = useState(false);
  

  // Stores which time slot was clicked (day + time) to pass to booking form
  const [selectedSlot, setSelectedSlot] = useState<
    { day: number; slot: string } | undefined
  >(undefined);


  // IMPORTANT: keep ScrollArea viewport ref together with virtualizer
  // This ref is used by the virtualizer to know the scrollable container
  const scrollAreaViewportRef = useRef<HTMLDivElement>(null);

  // Generate time slots for the day (e.g., ["08:00", "08:30", "09:00", ...])
  const timeSlots = useMemo(() => generateTimeSlots(), []);
  

  // Get all days in the current month with their date info
  const daysInMonth: DayInfo[] = useMemo(
    () => getDaysInMonth(currentDate),
    [currentDate]
  );

  // Fetch all bookings for the current month
  const { bookings } = useBookings(currentDate);

  /**
   * Check if a time slot is in the past (for today only)
   * Used to disable past time slots from being clicked
   */
  const isTimeSlotPast = useCallback(
    (day: number, timeSlot: string) => {
      const now = new Date();
      const [slotHour, slotMinute] = timeSlot.split(":").map(Number);

      // Only check past slots for today
      const isToday =
        day === now.getDate() &&
        currentDate.getMonth() === now.getMonth() &&
        currentDate.getFullYear() === now.getFullYear();

      if (!isToday) return false;

      // Calculate when this 30-minute slot ends
      let slotEndHour = slotHour;
      let slotEndMinute = slotMinute + 30;
      if (slotEndMinute >= 60) {
        slotEndHour += 1;
        slotEndMinute -= 60;
      }

      // Check if current time is past the slot end time
      if (now.getHours() > slotEndHour) return true;
      if (now.getHours() === slotEndHour && now.getMinutes() >= slotEndMinute)
        return true;
      return false;
    },
    [currentDate]
  );

  // Process booking data to create visual bars and occupancy data
  // barsByDay: Map of day index → array of booking bars for that day
  // occupancyByDay: Map of day index → array showing how many bookings per time slot
  const { barsByDay, occupancyByDay } = useSlotDataForBars({
    bookings,
    daysInMonth,
    timeSlots,
  });

  // Virtualization setup for rendering only visible day rows
  // This improves performance when there are many days
  const rowVirtualizer = useVirtualizer({
    count: daysInMonth.length, // Total number of days to render

    getScrollElement: () => scrollAreaViewportRef.current, // Scroll container

    estimateSize: () => ROW_HEIGHT, // Height of each day row
    overscan: 1, // Render fewer extra rows for better performance
  });

  /**
<<<<<<< HEAD
   * Navigate to current month and scroll to today
   */
  const goToToday = useCallback(() => {
    const now = new Date();
    const alreadyCurrentMonth =
      currentDate.getMonth() === now.getMonth() &&
      currentDate.getFullYear() === now.getFullYear();

    if (!alreadyCurrentMonth) {
      setCurrentDate(now);
      return; // Let useEffect handle the scroll after month change
    }

    // If already on current month, scroll immediately
    requestAnimationFrame(() => scrollToToday());
  }, [currentDate, scrollToToday]);

  // Auto-scroll to today when component mounts
  useEffect(() => {
    if (hasAutoScrolledRef.current) return;

    const now = new Date();
    const isCurrentMonth =
      currentDate.getMonth() === now.getMonth() &&
      currentDate.getFullYear() === now.getFullYear();

    const viewportReady = !!scrollViewportRef.current;
    if (!viewportReady || daysInMonth.length === 0 || !isCurrentMonth) return;

    // Auto-scroll once on initial mount if viewing current month
    requestAnimationFrame(() => {
      scrollToToday();
      hasAutoScrolledRef.current = true;
    });
  }, [scrollToToday, daysInMonth.length]);

  // Handle scroll when "Today" button switches to current month
  useEffect(() => {
    const now = new Date();
    const isCurrentMonth =
      currentDate.getMonth() === now.getMonth() &&
      currentDate.getFullYear() === now.getFullYear();

    const viewportReady = !!scrollViewportRef.current;
    if (!viewportReady || daysInMonth.length === 0 || !isCurrentMonth) return;
    if (hasAutoScrolledRef.current && currentDate.getTime() === now.getTime())
      return; // Skip if just mounted
=======
>>>>>>> da84cbae

   * Navigate to previous or next month
   * @param direction -1 for previous month, +1 for next month
   */
  const shiftMonth = useCallback((direction: number) => {
    setCurrentDate((current) => {
      const d = new Date(current);
      d.setMonth(current.getMonth() + direction);
      return d;
    });
  }, []);

  /**
   * Jump to today's date and scroll the list to today's row
   */
  const goToToday = useCallback(() => {
    setCurrentDate(new Date());
  }, []);

  // When viewing the current month, scroll to today's row
  useEffect(() => {
    const today = new Date();
    if (
      currentDate.getFullYear() === today.getFullYear() &&
      currentDate.getMonth() === today.getMonth()
    ) {
      // Align today's row near the center for visibility
      rowVirtualizer.scrollToIndex(Math.max(0, today.getDate() - 1), {
        align: "center",
      });
    }
  }, [currentDate, rowVirtualizer]);

  /**
   * Handle clicking on a time slot - opens booking form
   * @param day - Day of month (1-31)
   * @param slot - Time slot string (e.g., "08:00")
   */
  const handleSlotClick = useCallback((day: number, slot: string) => {
    setSelectedSlot({ day, slot });
    setIsFormOpen(true);
  }, []);

  return (
    <div className="max-w-[1500px]">
      {/* Header section with title and month navigation */}
      <div
        className="flex items-center justify-between py-3"
        style={{ maxWidth: "1500px" }}
      >
        {/* Left side: Title with calendar icon */}

        <div className="flex items-center gap-2 justify-center min-w-[370px] rounded-t-4xl bg-neutral-700 px-4 py-2">

          <Calendar className="w-8 h-8 text-primary-foreground" />
          <h1 className="text-[20px] font-medium text-primary-foreground">Book Appointment</h1>
        </div>
        

        {/* Right side: Month navigation buttons */}
        <div className="mt-auto mr-3.5 flex items-center justify-center ml-auto max-w-[280px]">
          <div className="flex items-center gap-2">
            <button
              onClick={() => shiftMonth(-1)}
              className="p-2 border border-border rounded-[10px] hover:bg-accent hover:border-primary transition-colors"
            >
              <ChevronLeft className="text-foreground" />
            </button>
            <span className="min-w-[150px] text-center font-medium text-foreground">
              {currentDate.toLocaleDateString("en-US", {
                month: "long",
                year: "numeric",
              })}
            </span>
            <button
              onClick={() => shiftMonth(1)}
              className="p-2 border border-border rounded-[10px] hover:bg-accent hover:border-primary transition-colors"
            >
              <ChevronRight className="text-foreground" />
            </button>
          </div>
        </div>
      </div>


      {/* Main calendar grid */}
      <div className="border border-border rounded-3xl overflow-hidden bg-background">
        {/* KEEPING ScrollArea + virtualizer viewport TOGETHER */}

        <ScrollArea className="h-[500px]" viewportRef={scrollAreaViewportRef}>

          {/* Fixed header row with time labels */}
          <div
            className="sticky top-0 z-30 bg-secondary border-b border-border"
            style={{
              display: "grid",
              gridTemplateColumns: `${DAY_LABEL_WIDTH}px repeat(${timeSlots.length}, ${CELL_WIDTH}px)`,
              height: `${ROW_HEIGHT}px`,
            }}
          >
            {/* Left column: Clock icon */}
            <div className="sticky left-0 z-30 flex items-center justify-center border-r border-border bg-secondary">
              <Clock className="w-4 h-4 text-secondary-foreground" />
            </div>

            {/* Time slot headers (08:00, 08:30, 09:00, etc.) */}
            {timeSlots.map((slot) => (
              <div
                key={slot}
                className="border-r border-border text-center text-sm font-medium flex items-center justify-center bg-secondary text-secondary-foreground"
              >
                {slot}
              </div>
            ))}
          </div>

          {/* Virtualized day rows - only renders visible rows for performance */}
          <div

            ref={scrollAreaViewportRef}

            style={{
              height: `${rowVirtualizer.getTotalSize()}px`,
              position: "relative",
            }}
          >
            {/* Render only the day rows that are currently visible */}
            {rowVirtualizer.getVirtualItems().map((vr) => (
              <DayRow
                key={vr.index}
                day={daysInMonth[vr.index]}
                currentDate={currentDate}
                timeSlots={timeSlots}
                bars={barsByDay.get(vr.index) ?? []} // Booking bars for this day

                occupancy={occupancyByDay.get(vr.index) ?? Array(timeSlots.length).fill(0)} // How many bookings per time slot

                isTimeSlotPast={isTimeSlotPast}
                onSlotClick={handleSlotClick}
                style={{
                  position: "absolute",
                  top: `${vr.start}px`,
                  left: 0,
                  width: "100%",
                  height: `${vr.size}px`,
                }}
              />
            ))}
          </div>

          
          {/* Horizontal scrollbar */}
          <ScrollBar orientation="horizontal" className="z-[10]"/>
        </ScrollArea>
      </div>

      {/* Bottom controls and legend */}
      <div className="flex items-center justify-between mt-3 gap-3">
        {/* Left: controls */}
        <div className="flex items-center gap-2">
          <Button
            onClick={goToToday}
            className="bg-neutral-700 text-white rounded-t-none rounded-b-3xl hover:bg-black/90 w-32 h-10"
          >
            Today
          </Button>
          <BookingRules />
        </div>


        {/* Right: legend */}
        <div className="bg-neutral-700 flex items-center justify-center gap-6 ml-auto text-sm max-w-[320px] min-h-[40px] rounded-br-4xl rounded-bl-4xl px-4 py-2">
          <div className="flex items-center gap-2">
            <span className={`inline-block h-2.5 w-2.5 rounded-full border border-primary-foreground ${getStatusStyle("approve").bg}`} />
            <span className="text-primary-foreground">Approved</span>
          </div>
          <div className="flex items-center gap-2">
            <span className={`inline-block h-2.5 w-2.5 rounded-full border border-primary-foreground ${getStatusStyle("waiting").bg}`} />
            <span className="text-primary-foreground">Waiting</span>
          </div>
          <div className="flex items-center gap-2">
            <span className={`inline-block h-2.5 w-2.5 rounded-full border border-primary-foreground ${getStatusStyle("cancel").bg}`} />
            <span className="text-primary-foreground">Cancelled</span>
          </div>

        </div>
      </div>

      {/* Booking form modal - opens when clicking on a time slot */}
      <BookingForm
        open={isFormOpen}
        onOpenChange={setIsFormOpen}
        selectedSlot={selectedSlot}
        daysInMonth={daysInMonth}
      />

      
    </div>
  );
};

export default BookingCalendar;
<|MERGE_RESOLUTION|>--- conflicted
+++ resolved
@@ -1,17 +1,7 @@
 "use client";
-<<<<<<< HEAD
-import React, {
-  useCallback,
-  useEffect,
-  useMemo,
-  useRef,
-  useState,
-} from "react";
-=======
 
 import React, { useCallback, useEffect, useMemo, useRef, useState } from "react";
 
->>>>>>> da84cbae
 import { useVirtualizer } from "@tanstack/react-virtual";
 import { Calendar, ChevronLeft, ChevronRight, Clock } from "lucide-react";
 import { ScrollArea, ScrollBar } from "@/components/ui/scroll-area";
@@ -116,56 +106,6 @@
   });
 
   /**
-<<<<<<< HEAD
-   * Navigate to current month and scroll to today
-   */
-  const goToToday = useCallback(() => {
-    const now = new Date();
-    const alreadyCurrentMonth =
-      currentDate.getMonth() === now.getMonth() &&
-      currentDate.getFullYear() === now.getFullYear();
-
-    if (!alreadyCurrentMonth) {
-      setCurrentDate(now);
-      return; // Let useEffect handle the scroll after month change
-    }
-
-    // If already on current month, scroll immediately
-    requestAnimationFrame(() => scrollToToday());
-  }, [currentDate, scrollToToday]);
-
-  // Auto-scroll to today when component mounts
-  useEffect(() => {
-    if (hasAutoScrolledRef.current) return;
-
-    const now = new Date();
-    const isCurrentMonth =
-      currentDate.getMonth() === now.getMonth() &&
-      currentDate.getFullYear() === now.getFullYear();
-
-    const viewportReady = !!scrollViewportRef.current;
-    if (!viewportReady || daysInMonth.length === 0 || !isCurrentMonth) return;
-
-    // Auto-scroll once on initial mount if viewing current month
-    requestAnimationFrame(() => {
-      scrollToToday();
-      hasAutoScrolledRef.current = true;
-    });
-  }, [scrollToToday, daysInMonth.length]);
-
-  // Handle scroll when "Today" button switches to current month
-  useEffect(() => {
-    const now = new Date();
-    const isCurrentMonth =
-      currentDate.getMonth() === now.getMonth() &&
-      currentDate.getFullYear() === now.getFullYear();
-
-    const viewportReady = !!scrollViewportRef.current;
-    if (!viewportReady || daysInMonth.length === 0 || !isCurrentMonth) return;
-    if (hasAutoScrolledRef.current && currentDate.getTime() === now.getTime())
-      return; // Skip if just mounted
-=======
->>>>>>> da84cbae
 
    * Navigate to previous or next month
    * @param direction -1 for previous month, +1 for next month
