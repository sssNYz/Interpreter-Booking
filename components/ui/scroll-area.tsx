"use client";

import * as React from "react";
import * as ScrollAreaPrimitive from "@radix-ui/react-scroll-area";

import { cn } from "@/lib/utils";

type ScrollAreaProps = React.ComponentProps<typeof ScrollAreaPrimitive.Root> & {
  viewportRef?: React.Ref<HTMLDivElement>;
};

function ScrollArea({
  className,
  children,
  viewportRef,
  ...props
}: ScrollAreaProps) {
  return (
    <ScrollAreaPrimitive.Root
      data-slot="scroll-area"
      className={cn("relative", className)}
      {...props}
    >
      <ScrollAreaPrimitive.Viewport
        ref={viewportRef}
        data-slot="scroll-area-viewport"
        className="focus-visible:ring-ring/50 size-full rounded-[inherit] transition-[color,box-shadow] outline-none focus-visible:ring-[10px] focus-visible:outline-1"
<<<<<<< HEAD

=======
>>>>>>> 4e6a6e85
      >
        {children}
      </ScrollAreaPrimitive.Viewport>
      <ScrollBar />
      <ScrollAreaPrimitive.Corner />
    </ScrollAreaPrimitive.Root>
  );
}

function ScrollBar({
  className,
  orientation = "vertical",
  ...props
}: React.ComponentProps<typeof ScrollAreaPrimitive.ScrollAreaScrollbar>) {
  return (
    <ScrollAreaPrimitive.ScrollAreaScrollbar
      data-slot="scroll-area-scrollbar"
      orientation={orientation}
      className={cn(
        "flex touch-none p-px transition-colors select-none",
        orientation === "vertical" &&
          "h-full w-2.5 border-l border-l-transparent z-[10]",
        orientation === "horizontal" &&
          "h-2.5 flex-col border-t border-t-transparent",
        className
      )}
      {...props}
    >
      <ScrollAreaPrimitive.ScrollAreaThumb
        data-slot="scroll-area-thumb"
        className="bg-border relative flex-1 rounded-full"
      />
    </ScrollAreaPrimitive.ScrollAreaScrollbar>
  );
}

export { ScrollArea, ScrollBar };<|MERGE_RESOLUTION|>--- conflicted
+++ resolved
@@ -25,10 +25,6 @@
         ref={viewportRef}
         data-slot="scroll-area-viewport"
         className="focus-visible:ring-ring/50 size-full rounded-[inherit] transition-[color,box-shadow] outline-none focus-visible:ring-[10px] focus-visible:outline-1"
-<<<<<<< HEAD
-
-=======
->>>>>>> 4e6a6e85
       >
         {children}
       </ScrollAreaPrimitive.Viewport>
