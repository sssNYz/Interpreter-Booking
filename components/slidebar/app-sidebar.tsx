"use client"

import { useRouter } from "next/navigation"
import {BarChart2, Calendar, Home, Inbox, Settings, ChevronRight, LayoutDashboard, Star, LogOut } from "lucide-react"

import {
  Sidebar,
  SidebarContent,
  SidebarGroup,
  SidebarGroupContent,
  SidebarGroupLabel,
  SidebarMenu,
  SidebarMenuButton,
  SidebarMenuItem,
  SidebarMenuSub,
  SidebarMenuSubItem,
} from "@/components/ui/sidebar"

import {
  Collapsible,
  CollapsibleContent,
  CollapsibleTrigger,
} from "@/components/ui/collapsible"

// Submenu for Admin
const adminItems = [
<<<<<<< HEAD
  { title: "Overview", url: "/AdminPage", icon: Home },
  { title: "Bookings management", url: "/AdminPage/booking-manage-page", icon: Calendar },
  { title: "Interpreters management", url: "#", icon: Inbox },
=======
  { title: "Overview", url: "/AdminPage/overview-workload-page", icon: BarChart2 },
  { title: "Bookings management", url: "/AdminPage/booking-manage-page", icon: Inbox },
  { title: "Interpreters management", url: "#", icon: Calendar },
>>>>>>> c1eb31af
  { title: "User management", url: "/AdminPage/user-manage-page", icon: Settings },
]

export function AppSidebar() {
  const router = useRouter()
  return (
    <Sidebar collapsible="icon">
      <SidebarContent>
        <SidebarGroup>
          <SidebarGroupLabel>
            <div className="flex items-center gap-2">
              <LayoutDashboard className="h-6 w-6" />
              <span>Main Menu</span>
            </div>
          </SidebarGroupLabel>
          <SidebarGroupContent>
            <SidebarMenu>

              {/* 🏠 Home */}
              <SidebarMenuItem>
                <SidebarMenuButton asChild>
                  <a href="./">
                    <Home className="h-4 w-4" />
                    <span>Home</span>
                  </a>
                </SidebarMenuButton>
              </SidebarMenuItem>

              {/* 📦 Booking */}
              <SidebarMenuItem>
                <SidebarMenuButton asChild>
                  <a href="/BookingPage">
                    <Calendar className="h-4 w-4" />
                    <span>Booking</span>
                  </a>
                </SidebarMenuButton>
              </SidebarMenuItem>

              {/* 🛠 Admin + Collapsible Submenu */}
              <Collapsible defaultOpen className="group/collapsible">
                <SidebarMenuItem>
                  {/* Trigger */}
                  <CollapsibleTrigger asChild>
                    <SidebarMenuButton>
                      <Star className="h-4 w-4 mr-2" />
                      Admin controller
                      <ChevronRight className="ml-auto h-4 w-4 transition-transform group-data-[state=open]/collapsible:rotate-90" />
                    </SidebarMenuButton>
                  </CollapsibleTrigger>

                  {/* Submenu */}
                  <CollapsibleContent>
                    <SidebarMenuSub>
                      {adminItems.map((item) => (
                        <SidebarMenuSubItem key={item.title} >
                          <a href={item.url} className="flex items-center gap-2">
                            <item.icon className="h-4 w-4" />
                            {item.title}
                          </a>
                        </SidebarMenuSubItem>
                      ))}
                    </SidebarMenuSub>
                  </CollapsibleContent>
                </SidebarMenuItem>
              </Collapsible>

              {/* 🔒 Logout */}
              <SidebarMenuItem>
                <SidebarMenuButton asChild>
                  <button type="button" onClick={async () => { try { await fetch("/api/logout", { method: "POST" }); } catch {} try { localStorage.removeItem("booking.user"); } catch {} router.push("/login"); }}>
                    <LogOut className="h-4 w-4" />
                    <span>Logout</span>
                  </button>
                </SidebarMenuButton>
              </SidebarMenuItem>

            </SidebarMenu>
          </SidebarGroupContent>
        </SidebarGroup>
      </SidebarContent>
    </Sidebar>
  )
}<|MERGE_RESOLUTION|>--- conflicted
+++ resolved
@@ -24,15 +24,9 @@
 
 // Submenu for Admin
 const adminItems = [
-<<<<<<< HEAD
-  { title: "Overview", url: "/AdminPage", icon: Home },
-  { title: "Bookings management", url: "/AdminPage/booking-manage-page", icon: Calendar },
-  { title: "Interpreters management", url: "#", icon: Inbox },
-=======
   { title: "Overview", url: "/AdminPage/overview-workload-page", icon: BarChart2 },
   { title: "Bookings management", url: "/AdminPage/booking-manage-page", icon: Inbox },
   { title: "Interpreters management", url: "#", icon: Calendar },
->>>>>>> c1eb31af
   { title: "User management", url: "/AdminPage/user-manage-page", icon: Settings },
 ]
 
