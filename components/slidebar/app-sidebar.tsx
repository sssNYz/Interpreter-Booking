--- conflicted
+++ resolved
@@ -57,11 +57,7 @@
               {/* 📦 Booking */}
               <SidebarMenuItem>
                 <SidebarMenuButton asChild>
-<<<<<<< HEAD
-                  <a href="../booking-page">
-=======
                   <a href="/booking-page">
->>>>>>> 9ad3e0c9
                     <Inbox className="h-4 w-4" />
                     <span>Booking</span>
                   </a>
