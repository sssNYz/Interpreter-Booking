--- conflicted
+++ resolved
@@ -25,11 +25,7 @@
 // Submenu for Admin
 const adminItems = [
   { title: "Overview", url: "/AdminPage", icon: Home },
-<<<<<<< HEAD
-  { title: "Bookings management", url: "/AdminPage/booking-manage", icon: Inbox },
-=======
   { title: "Bookings management", url: "/AdminPage/booking-manage-page", icon: Inbox },
->>>>>>> 4a630380
   { title: "Interpreters management", url: "#", icon: Calendar },
   { title: "User management", url: "/AdminPage/user-manage-page", icon: Settings },
 ]
