"use client";

import React from "react";
import { Sheet, SheetContent, SheetHeader, SheetTitle, SheetTrigger } from "@/components/ui/sheet";
import { Button } from "@/components/ui/button";
import { ScrollArea } from "@/components/ui/scroll-area";

export default function BookingRules() {
  return (
    <Sheet>
      <SheetTrigger asChild>
<<<<<<< HEAD
        <Button className="ml-0 bg-neutral-700 text-white rounded-t-none rounded-b-3xl hover:bg-black/90 w-32 h-10">Rules</Button>
=======

        <Button variant="outline" className="ml-0">Rules</Button>

>>>>>>> f82a4955
      </SheetTrigger>
      <SheetContent side="right" className="w-[380px] sm:w-[480px]">
        <SheetHeader>
          <SheetTitle>Booking rules</SheetTitle>
        </SheetHeader>
        <ScrollArea className="h-[calc(100vh-9rem)] pr-2">
          <ul className="space-y-3 text-sm text-muted-foreground mt-4">
            <li>- Book at least 24 hours in advance.</li>
            <li>- Max 2 active bookings per user.</li>
            <li>- Cancel at least 2 hours before start.</li>
            <li>- No bookings on weekends.</li>
            <li>- Past time slots are disabled.</li>
          </ul>
        </ScrollArea>
      </SheetContent>
    </Sheet>
  );
}<|MERGE_RESOLUTION|>--- conflicted
+++ resolved
@@ -9,13 +9,9 @@
   return (
     <Sheet>
       <SheetTrigger asChild>
-<<<<<<< HEAD
+
         <Button className="ml-0 bg-neutral-700 text-white rounded-t-none rounded-b-3xl hover:bg-black/90 w-32 h-10">Rules</Button>
-=======
 
-        <Button variant="outline" className="ml-0">Rules</Button>
-
->>>>>>> f82a4955
       </SheetTrigger>
       <SheetContent side="right" className="w-[380px] sm:w-[480px]">
         <SheetHeader>
