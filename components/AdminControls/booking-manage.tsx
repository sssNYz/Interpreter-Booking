--- conflicted
+++ resolved
@@ -131,7 +131,6 @@
     }
   }, []);
 
-<<<<<<< HEAD
   const fetchEtaList = useCallback(async () => {
     try {
       const res = await fetch(`/api/admin/bookings/eta-list?take=200`, { cache: 'no-store' });
@@ -149,9 +148,6 @@
   }, []);
 
   const mapForwardStatus = useCallback((s: string): "Approve"|"Cancel"|"Wait" => {
-=======
-  const mapForwardStatus = useCallback((s: string): "Approve" | "Cancel" | "Wait" => {
->>>>>>> 4f0913af
     const low = (s || "").toLowerCase();
     if (low === 'approve') return 'Approve';
     if (low === 'cancel') return 'Cancel';
@@ -792,13 +788,8 @@
 
         <Accordion
           type="multiple"
-<<<<<<< HEAD
           defaultValue={["auto-approve", "in-coming"]}
           className="space-y-6"
-=======
-          defaultValue={["forwarded", "all"]}
-          className="space-y-6 overflow-visible"
->>>>>>> 4f0913af
         >
           {featureFlags.enableForwardAdmin && (
             <AccordionItem value="forwarded" className="border-none overflow-visible">
@@ -1088,7 +1079,6 @@
                               )}
                             </td>
                           </tr>
-<<<<<<< HEAD
                         ))}
                       </tbody>
                     </table>
@@ -1365,10 +1355,6 @@
                           </td>
                         </tr>
                       ))}
-=======
-                        );
-                      })}
->>>>>>> 4f0913af
                     </tbody>
                   </table>
                 </div>
