"use client";

import { useState, useEffect, useRef } from "react";
import { Button } from "@/components/ui/button";
import {
  Card,
  CardContent,
  CardDescription,
  CardHeader,
  CardTitle,
} from "@/components/ui/card";
import { Input } from "@/components/ui/input";
import { Label } from "@/components/ui/label";
import { Switch } from "@/components/ui/switch";
import { Alert, AlertDescription } from "@/components/ui/alert";
import { Badge } from "@/components/ui/badge";
import { Separator } from "@/components/ui/separator";
import { Select, SelectContent, SelectItem, SelectTrigger, SelectValue } from "@/components/ui/select";

import { toast } from "sonner";
import { SaveIcon, TestTubeIcon, AlertTriangleIcon, CheckCircleIcon, Building2 } from "lucide-react";
import ParameterInput from "./ParameterInput";

import type { AssignmentPolicy, MeetingTypePriority } from "@/types/assignment";

interface ConfigData {
  policy: AssignmentPolicy;
  priorities: MeetingTypePriority[];
}

interface EnvironmentInfo {
  id: number;
  name: string;
}

type BasicPriority = {
  meetingType: string;
  priorityValue: number;
  urgentThresholdDays: number;
  generalThresholdDays: number;
};

export default function AutoAssignConfig() {
  const [config, setConfig] = useState<ConfigData | null>(null);
  const [loading, setLoading] = useState(true);
  const [saving, setSaving] = useState(false);
  const [, setValidating] = useState(false);
  const [localConfig, setLocalConfig] = useState<ConfigData | null>(null);
  const [validationResults, setValidationResults] = useState<{
    isValid?: boolean;
    errors?: string[];
    warnings?: string[];
    validation?: {
      overallValid?: boolean;
      errors?: string[];
      warnings?: string[];
    };
  } | null>(null);
  const [hasUnsavedChanges, setHasUnsavedChanges] = useState(false);
<<<<<<< HEAD
  const [environment, setEnvironment] = useState<EnvironmentInfo | null>(null);
  const [environmentLoading, setEnvironmentLoading] = useState(true);
  
=======

>>>>>>> 306f03a8
  // Use ref to track validation state without causing re-renders
  const isValidatingRef = useRef(false);
  const validationTimeoutRef = useRef<NodeJS.Timeout | null>(null);

  // Apply mode defaults to UI when switching away from CUSTOM so users see locked values reflected
  const applyModeDefaultsUI = (
    mode: "BALANCE" | "URGENT" | "NORMAL" | "CUSTOM"
  ) => {
    if (!localConfig) return;
    if (mode === "CUSTOM") return; // keep user custom values
    let updates: Partial<AssignmentPolicy> = {};
    if (mode === "BALANCE") {
      updates = {
        fairnessWindowDays: 60,
        maxGapHours: 2,
        w_fair: 2.0,
        w_urgency: 0.6,
        w_lrs: 0.6,
        drConsecutivePenalty: -0.8,
      };
    } else if (mode === "URGENT") {
      updates = {
        fairnessWindowDays: 14,
        maxGapHours: 10,
        w_fair: 0.5,
        w_urgency: 2.5,
        w_lrs: 0.2,
        drConsecutivePenalty: -0.1,
      };
    } else {
      updates = {
        fairnessWindowDays: 30,
        maxGapHours: 5,
        w_fair: 1.2,
        w_urgency: 0.8,
        w_lrs: 0.3,
        drConsecutivePenalty: -0.5,
      };
    }
    setLocalConfig({
      ...localConfig,
      policy: { ...localConfig.policy, ...updates, mode },
    });
    setHasUnsavedChanges(true);
  };

  useEffect(() => {
    loadEnvironment();
  }, []);

  useEffect(() => {
    if (environment) {
      loadConfig();
    }
  }, [environment]);

  useEffect(() => {
    // Check for unsaved changes
    if (config && localConfig) {
      const hasChanges = JSON.stringify(config) !== JSON.stringify(localConfig);
      setHasUnsavedChanges(hasChanges);
    }
  }, [config, localConfig]);

  // Separate validation function that doesn't depend on anything
  const runValidation = async (configToValidate: ConfigData) => {
    // Skip validation if already validating
    if (isValidatingRef.current) {
      console.log("⚠️ Validation already in progress, skipping");
      return;
    }

    try {
      isValidatingRef.current = true;
      setValidating(true);
      console.log("🔍 Running validation...");

      const response = await fetch("/api/admin/config/auto-assign/validate", {
        method: "POST",
        headers: { "Content-Type": "application/json" },
        body: JSON.stringify(configToValidate),
      });

      const result = await response.json();
      setValidationResults(result);
      console.log(
        "✅ Validation complete:",
        result.validation?.overallValid ? "VALID" : "INVALID"
      );
    } catch (error) {
      console.error("❌ Validation error:", error);
    } finally {
      isValidatingRef.current = false;
      setValidating(false);
    }
  };


  useEffect(() => {
    // Clear any existing timeout
    if (validationTimeoutRef.current) {
      clearTimeout(validationTimeoutRef.current);
    }

    // Debounced validation - only validate after user stops typing for 1000ms
    if (localConfig) {
      console.log("⏱️ Scheduling validation in 1000ms...");
      validationTimeoutRef.current = setTimeout(() => {
        runValidation(localConfig);
      }, 1000); // Increased to 1 second for better debouncing
    }

    // Cleanup function
    return () => {
      if (validationTimeoutRef.current) {
        clearTimeout(validationTimeoutRef.current);
      }
    };
  }, [localConfig]); // Only depend on localConfig, not the validation function

  const loadEnvironment = async () => {
    try {
      setEnvironmentLoading(true);
      const response = await fetch("/api/environments/me");
      const result = await response.json();

      if (result.ok && result.environment) {
        setEnvironment({
          id: result.environment.id,
          name: result.environment.name
        });
      } else {
        toast.error("No environment access found");
      }
    } catch (error) {
      console.error("Error loading environment:", error);
      toast.error("Failed to load environment");
    } finally {
      setEnvironmentLoading(false);
    }
  };

  const loadConfig = async () => {
    if (!environment) return;
    
    try {
      setLoading(true);
      const [policyRes, mtRes] = await Promise.all([
        fetch(`/api/environments/${environment.id}/config/auto-assign`),
        fetch(`/api/environments/${environment.id}/meeting-types`)
      ]);

      const policyJson = await policyRes.json();
      const mtJson = await mtRes.json();

      if (policyJson.ok) {
        const priorities: MeetingTypePriority[] = Array.isArray(mtJson?.data?.env) && mtJson.data.env.length > 0
          ? mtJson.data.env
          : (Array.isArray(mtJson?.data?.global) ? mtJson.data.global : []);

        const configData: ConfigData = {
          policy: policyJson.data.effectivePolicy,
          priorities
        };
        setConfig(configData);
        setLocalConfig(configData);
        setHasUnsavedChanges(false);
      } else {
        toast.error("Failed to load configuration");
      }
    } catch (error) {
      console.error("Error loading config:", error);
      toast.error("Failed to load configuration");
    } finally {
      setLoading(false);
    }
  };

  const saveConfig = async () => {
    if (!localConfig || !config || !environment) {
      toast.error("No configuration to save");
      return;
    }

    if (saving) {
      console.log("⚠️ Save already in progress, ignoring duplicate call");
      return;
    }

    // Check for validation errors before saving
    const hasValidationErrors = localConfig.priorities.some(priority => {
      const urgentValid = (priority.urgentThresholdDays || 0) >= 0 && (priority.urgentThresholdDays || 0) <= 365;
      const generalValid = (priority.generalThresholdDays || 1) >= 1 && (priority.generalThresholdDays || 1) <= 1000;
      const priorityValid = (priority.priorityValue || 1) >= 1 && (priority.priorityValue || 1) <= 10;
      return !urgentValid || !generalValid || !priorityValid;
    });

    if (hasValidationErrors) {
      toast.error("⚠️ Please fix validation errors before saving");
      return;
    }

    // Detect what has actually changed
    const policyChanged =
      JSON.stringify(config.policy) !== JSON.stringify(localConfig.policy);
    const prioritiesChanged =
      JSON.stringify(config.priorities) !==
      JSON.stringify(localConfig.priorities);

    if (!policyChanged && !prioritiesChanged) {
      console.log("ℹ️ No changes detected, skipping save");
      toast.info("No changes to save");
      return;
    }

    console.log("🚀 Attempting to save config changes:");
    console.log(`   📋 Policy changed: ${policyChanged}`);
    console.log(`   🎯 Priorities changed: ${prioritiesChanged}`);
<<<<<<< HEAD
    
    try {
      setSaving(true);

      // Save policy changes
      if (policyChanged) {
        console.log("📤 Sending policy to environment API");
        const policyResponse = await fetch(`/api/environments/${environment.id}/config/auto-assign`, {
          method: "POST",
          headers: { "Content-Type": "application/json" },
          body: JSON.stringify(localConfig.policy)
        });

        if (!policyResponse.ok) {
          const errorResult = await policyResponse.json();
          throw new Error(errorResult.error || "Failed to save policy");
=======

    // Only send changed data
    const payload: {
      policy?: AssignmentPolicy;
      priorities?: MeetingTypePriority[];
    } = {};
    if (policyChanged) {
      payload.policy = localConfig.policy;
      console.log("   📋 Including policy changes");
    }
    if (prioritiesChanged) {
      payload.priorities = localConfig.priorities;
      console.log("   🎯 Including priority changes");
    }

    try {
      setSaving(true);

      // Log the request payload
      console.log("📤 Sending request to /api/admin/config/auto-assign");
      console.log("📦 Optimized payload:", JSON.stringify(payload, null, 2));

      const response = await fetch("/api/admin/config/auto-assign", {
        method: "POST",
        headers: { "Content-Type": "application/json" },
        body: JSON.stringify(payload),
      });

      console.log("📥 Response status:", response.status);
      const result = await response.json();
      console.log("📥 Response data:", result);

      if (result.success) {
        setConfig(result.data);
        setLocalConfig(result.data);
        setHasUnsavedChanges(false);

        // Show what was saved
        const changesSummary = result.changesSummary;
        let successMessage = "Configuration saved successfully";
        if (changesSummary) {
          const changes = [];
          if (changesSummary.policyUpdated) changes.push("policy");
          if (changesSummary.prioritiesUpdated) changes.push("priorities");
          if (changes.length > 0) {
            successMessage += ` (${changes.join(", ")})`;
          }
        }

        toast.success(successMessage);
        console.log("✅ Configuration saved successfully");

        if (result.changesSummary) {
          console.log("📊 Changes summary:", result.changesSummary);
>>>>>>> 306f03a8
        }
      }

      // Save priority changes
      if (prioritiesChanged && localConfig.priorities.length > 0) {
        console.log("📤 Sending priorities to environment API");
        const priorityResponse = await fetch(`/api/environments/${environment.id}/meeting-types`, {
          method: "POST",
          headers: { "Content-Type": "application/json" },
          body: JSON.stringify(localConfig.priorities)
        });

        if (!priorityResponse.ok) {
          const errorResult = await priorityResponse.json();
          throw new Error(errorResult.error || "Failed to save priorities");
        }
      }

      // Reload config to get updated data
      await loadConfig();
      
      toast.success("Configuration saved successfully");
      console.log("✅ Configuration saved successfully");
      
    } catch (error) {
      console.error("❌ Error saving config:", error);
      toast.error(
        `Failed to save configuration: ${
          error instanceof Error ? error.message : "Unknown error"
        }`
      );
    } finally {
      setSaving(false);
    }
  };

  const resetConfig = () => {
    if (config) {
      setLocalConfig(config);
      setHasUnsavedChanges(false);
      toast.success("Configuration reset to last saved state");
    }
  };

  const updatePolicy = (updates: Partial<AssignmentPolicy>) => {
    if (!localConfig) return;
    setLocalConfig({
      ...localConfig,
      policy: { ...localConfig.policy, ...updates },
    });
    setHasUnsavedChanges(true);
  };

  const handleModeChange = (mode: AssignmentPolicy["mode"]) => {
    if (mode === "CUSTOM") {
      updatePolicy({ mode });
    } else {
      applyModeDefaultsUI(mode);
    }
  };

  const updatePriority = (
    meetingType: string,
    updates: Partial<MeetingTypePriority>
  ) => {
    if (!localConfig) return;
    setLocalConfig({
      ...localConfig,
      priorities: localConfig.priorities.map((p) =>
        p.meetingType === meetingType ? { ...p, ...updates } : p
      ),
    });
    setHasUnsavedChanges(true);
  };

  if (environmentLoading) {
    return (
      <div className="flex items-center justify-center p-8">
        <div className="text-lg">Loading environment...</div>
      </div>
    );
  }

  if (!environment) {
    return (
      <div className="flex items-center justify-center p-8">
        <div className="text-lg text-red-600">No environment access found</div>
      </div>
    );
  }

  if (loading) {
    return (
      <div className="flex items-center justify-center p-8">
        <div className="text-lg">Loading configuration...</div>
      </div>
    );
  }

  if (!localConfig) {
    return (
      <div className="flex items-center justify-center p-8">
        <div className="text-lg text-red-600">Failed to load configuration</div>
      </div>
    );
  }

  return (
    <div className="space-y-6">
      {/* Header with Actions */}
      <div className="flex items-center justify-between">
        <div>
          <div className="flex items-center gap-3 mb-2">
            <Building2 className="h-6 w-6 text-blue-600" />
            <h1 className="text-3xl font-bold">Auto-Assignment Configuration</h1>
          </div>
          <div className="flex items-center gap-2">
            <p className="text-muted-foreground">
              Configure interpreter assignment behavior and policies for
            </p>
            <Badge variant="outline" className="text-blue-600 border-blue-200">
              {environment.name}
            </Badge>
          </div>
        </div>
        <div className="flex items-center gap-3">
          {hasUnsavedChanges && (
            <Badge
              variant="outline"
              className="text-orange-600 border-orange-200"
            >
              Unsaved Changes
            </Badge>
          )}
          <Button
            onClick={() => window.open("/AdminPage/mode-test", "_blank")}
            variant="outline"
            className="flex items-center gap-2"
          >
            <TestTubeIcon className="h-4 w-4" />
            Test Modes
          </Button>
          {hasUnsavedChanges && (
            <Button onClick={resetConfig} variant="outline">
              Reset
            </Button>
          )}
          <Button
            onClick={saveConfig}
            disabled={saving || (localConfig && localConfig.priorities.some(priority => {
              const urgentValid = (priority.urgentThresholdDays || 0) >= 0 && (priority.urgentThresholdDays || 0) <= 365;
              const generalValid = (priority.generalThresholdDays || 1) >= 1 && (priority.generalThresholdDays || 1) <= 1000;
              const priorityValid = (priority.priorityValue || 1) >= 1 && (priority.priorityValue || 1) <= 10;
              return !urgentValid || !generalValid || !priorityValid;
            }))}
            className="flex items-center gap-2"
          >
            <SaveIcon className="h-4 w-4" />
            {saving ? "Saving..." : "Save Configuration"}
          </Button>
        </div>
      </div>

      {/* Real-time Validation Status */}
      {validationResults && (
        <div className="space-y-2">
          {validationResults.errors && validationResults.errors.length > 0 && (
            <Alert variant="destructive">
              <AlertTriangleIcon className="h-4 w-4" />
              <AlertDescription>
                <div className="space-y-1">
                  <p className="font-medium">Configuration Errors:</p>
                  <ul className="text-sm space-y-1">
                    {validationResults.errors?.map((error: string, index: number) => (
                      <li key={index}>• {error}</li>
                    ))}
                  </ul>
                </div>
              </AlertDescription>
            </Alert>
          )}

          {validationResults.warnings && validationResults.warnings.length > 0 && (
            <Alert variant="default">
              <AlertTriangleIcon className="h-4 w-4" />
              <AlertDescription>
                <div className="space-y-1">
                  <p className="font-medium">Configuration Warnings:</p>
                  <ul className="text-sm space-y-1">
                    {validationResults.warnings?.map((warning: string, index: number) => (
                      <li key={index}>• {warning}</li>
                    ))}
                  </ul>
                </div>
              </AlertDescription>
            </Alert>
          )}

          {validationResults.isValid &&
            validationResults.warnings?.length === 0 && (
              <Alert variant="default" className="border-green-200 bg-green-50">
                <CheckCircleIcon className="h-4 w-4 text-green-600" />
                <AlertDescription className="text-green-800">
                  Configuration is valid and ready to save
                </AlertDescription>
              </Alert>
            )}
        </div>
      )}

      {/* Auto Assign System & Mode Selection - Same Height Cards */}
      <div className="grid grid-cols-1 lg:grid-cols-4 gap-4">
        {/* Auto Assign System Toggle - 25% */}
        <div className="lg:col-span-1">
          <Card className="h-64 shadow-md">
            <CardContent className="pt-6 h-full flex flex-col">
              <div className="space-y-4 flex-1">
                <div>
                  <Label htmlFor="autoAssignEnabled" className="text-base font-medium">
                    Auto-Assignment System
                  </Label>
                  <p className="text-sm text-muted-foreground">
                    Enable or disable automatic interpreter assignment
                  </p>
                </div>
                <div className="flex items-center space-x-2">
                  <Switch
                    id="autoAssignEnabled"
                    checked={localConfig.policy.autoAssignEnabled}
                    onCheckedChange={(checked) => updatePolicy({ autoAssignEnabled: checked })}
                  />
                  <Badge variant={localConfig.policy.autoAssignEnabled ? "default" : "secondary"}>
                    {localConfig.policy.autoAssignEnabled ? "Enabled" : "Disabled"}
                  </Badge>
                </div>
              </div>
            </CardContent>
          </Card>
        </div>

        {/* Mode Selection - 75% with 3 horizontal zones */}
        <div className="lg:col-span-3">
          <Card className="h-64 shadow-md">
            <CardContent className="pt-6 h-full">
              <div className="grid grid-cols-1 lg:grid-cols-5 gap-4 h-full">
                {/* Zone 1: Mode Selector - 20% */}
                <div className="lg:col-span-1 flex flex-col">
                  <Label className="text-sm font-medium mb-3">Assignment Mode</Label>
                  <div className="flex-1">
                    <Select
                      value={localConfig.policy.mode}
                      onValueChange={handleModeChange}
                    >
                      <SelectTrigger className="w-full">
                        <SelectValue placeholder="Select mode" />
                      </SelectTrigger>
                      <SelectContent>
                        <SelectItem value="BALANCE">Balance Mode</SelectItem>
                        <SelectItem value="URGENT">Urgent Mode</SelectItem>
                        <SelectItem value="NORMAL">Normal Mode</SelectItem>
                        <SelectItem value="CUSTOM">Custom Mode</SelectItem>
                      </SelectContent>
                    </Select>
                  </div>
                </div>

                {/* Zone 2: Mode Characteristics - 40% */}
                <div className="lg:col-span-2 flex flex-col">
                  <Label className="text-sm font-medium mb-3">Mode Focus</Label>
                  <div className="flex-1 text-xs space-y-1">
                    {localConfig.policy.mode === 'BALANCE' && (
                      <ul className="space-y-1">
                        <li>• <strong>Focus:</strong> Equal workload distribution</li>
                        <li>• <strong>Good for:</strong> Long-term fairness, team morale</li>
                        <li>• <strong>Bad for:</strong> Urgent assignments, crisis situations</li>
                        <li>• <strong>Key feature:</strong> High fairness weighting (2.0x)</li>
                        <li>• <strong>Best when:</strong> You have time to plan assignments</li>
                      </ul>
                    )}
                    {localConfig.policy.mode === 'URGENT' && (
                      <ul className="space-y-1">
                        <li>• <strong>Focus:</strong> Immediate assignment processing</li>
                        <li>• <strong>Good for:</strong> Crisis situations, time-critical bookings</li>
                        <li>• <strong>Bad for:</strong> Fairness, long-term workload balance</li>
                        <li>• <strong>Key feature:</strong> High urgency weighting (2.5x)</li>
                        <li>• <strong>Best when:</strong> Emergency response needed</li>
                      </ul>
                    )}
                    {localConfig.policy.mode === 'NORMAL' && (
                      <ul className="space-y-1">
                        <li>• <strong>Focus:</strong> Balanced approach</li>
                        <li>• <strong>Good for:</strong> Standard operations, daily workflow</li>
                        <li>• <strong>Bad for:</strong> Extreme situations (crisis or perfect fairness)</li>
                        <li>• <strong>Key feature:</strong> Balanced weighting (1.2x fairness)</li>
                        <li>• <strong>Best when:</strong> Regular business operations</li>
                      </ul>
                    )}
                    {localConfig.policy.mode === 'CUSTOM' && (
                      <ul className="space-y-1">
                        <li>• <strong>Focus:</strong> Full control over all parameters</li>
                        <li>• <strong>Good for:</strong> Expert users, specific requirements</li>
                        <li>• <strong>Bad for:</strong> Beginners, standard operations</li>
                        <li>• <strong>Key feature:</strong> All parameters configurable</li>
                        <li>• <strong>Best when:</strong> You need precise control</li>
                      </ul>
                    )}
                  </div>
                </div>

                {/* Zone 3: Meeting Type Configuration - 40% */}
                <div className="lg:col-span-2 flex flex-col">
                  <Label className="text-sm font-medium mb-3">Assignment Timing</Label>
                  <div className="flex-1 text-xs space-y-1">
                    {localConfig.priorities.map((priority) => {
                      // Get the correct urgent threshold based on current mode
                      const getModeThresholds = (meetingType: string, mode: string) => {
                        const thresholds = {
                          BALANCE: {
                            DR: 7, VIP: 7, Augent: 7, Weekly: 3, General: 7, Other: 3,
                          },
                          NORMAL: {
                            DR: 10, VIP: 7, Augent: 10, Weekly: 7, General: 10, Other: 7,
                          },
                          URGENT: {
                            DR: 14, VIP: 7, Augent: 14, Weekly: 14, General: 14, Other: 7,
                          },
                          CUSTOM: {
                            DR: 1, VIP: 2, Augent: 3, Weekly: 3, General: 3, Other: 5,
                          },
                        };
                        return thresholds[mode as keyof typeof thresholds]?.[meetingType as keyof typeof thresholds.BALANCE] || thresholds.BALANCE.Other;
                      };

                      const urgentDays = localConfig.policy.mode === 'CUSTOM' ? (priority.urgentThresholdDays || 0) : getModeThresholds(priority.meetingType, localConfig.policy.mode);

                      return (
                        <div key={priority.meetingType} className="flex justify-between items-center">
                          <span className="font-medium">{priority.meetingType}</span>
                          <span className="font-bold text-blue-600">{urgentDays} days before</span>
                        </div>
                      );
                    })}
                  </div>
                </div>
              </div>
            </CardContent>
          </Card>
        </div>
      </div>

      {/* Show message when not in CUSTOM mode */}
      {localConfig.policy.mode !== 'CUSTOM' && (
        <Card>
          <CardContent className="pt-6">
            <div className="text-center text-muted-foreground">
              <p className="text-lg mb-2">🔒 Advanced Settings Hidden</p>
              <p className="text-sm">
                Switch to <strong>CUSTOM</strong> mode to configure fairness parameters, score weights, and meeting type priorities.
              </p>
              <p className="text-xs mt-2">
                Current mode uses pre-configured settings optimized for {localConfig.policy.mode.toLowerCase()} scenarios.
              </p>
            </div>
          </CardContent>
        </Card>
      )}

      {/* Only show advanced settings when in CUSTOM mode */}
      {localConfig.policy.mode === 'CUSTOM' && (
        <>
          <Separator />

          {/* Parameter Configuration - Meeting Type Priorities Left, Fairness + Scoring Right */}
          <div className="grid grid-cols-1 lg:grid-cols-2 gap-6">
            {/* Left Column: Meeting Type Priorities */}
            <Card className="flex flex-col">
              <CardHeader className="flex-shrink-0 py-2 px-3">
                <CardTitle className="text-sm font-medium">Meeting Type Priorities</CardTitle>
                <CardDescription className="text-xs">Priority values and thresholds</CardDescription>
              </CardHeader>
              <CardContent className="flex-1 p-3 overflow-y-auto">
                {localConfig.priorities.length === 0 ? (
                  <div className="text-center p-4 border-2 border-dashed border-gray-300 rounded">
                    <p className="text-gray-500 mb-2 text-xs">No priorities found</p>
                    <Button
                      variant="outline"
                      size="sm"
                      onClick={async () => {
                        try {
                          // Initialize env priorities by copying global (if exists) or creating defaults
                          if (!environment) throw new Error("No environment");
                          const mtRes = await fetch(`/api/environments/${environment.id}/meeting-types`);
                          const mtJson = await mtRes.json();
                          let items: BasicPriority[] = [];
                          const globals: MeetingTypePriority[] = Array.isArray(mtJson?.data?.global) ? mtJson.data.global : [];
                          const envs: MeetingTypePriority[] = Array.isArray(mtJson?.data?.env) ? mtJson.data.env : [];
                          if (envs.length > 0) {
                            items = envs.map((e) => ({
                              meetingType: String(e.meetingType),
                              priorityValue: Number(e.priorityValue || 1),
                              urgentThresholdDays: Number(e.urgentThresholdDays || 0),
                              generalThresholdDays: Number(e.generalThresholdDays || 1)
                            }));
                          } else if (globals.length > 0) {
                            items = globals.map((g) => ({
                              meetingType: String(g.meetingType),
                              priorityValue: Number(g.priorityValue || 1),
                              urgentThresholdDays: Number(g.urgentThresholdDays || 0),
                              generalThresholdDays: Number(g.generalThresholdDays || 1)
                            }));
                          } else {
                            items = [
                              { meetingType: 'DR', priorityValue: 5, urgentThresholdDays: 1, generalThresholdDays: 7 },
                              { meetingType: 'VIP', priorityValue: 4, urgentThresholdDays: 2, generalThresholdDays: 14 },
                              { meetingType: 'Weekly', priorityValue: 3, urgentThresholdDays: 3, generalThresholdDays: 30 },
                              { meetingType: 'General', priorityValue: 2, urgentThresholdDays: 3, generalThresholdDays: 30 },
                              { meetingType: 'Urgent', priorityValue: 3, urgentThresholdDays: 1, generalThresholdDays: 7 },
                              { meetingType: 'Other', priorityValue: 1, urgentThresholdDays: 5, generalThresholdDays: 45 },
                            ];
                          }

                          const post = await fetch(`/api/environments/${environment.id}/meeting-types`, {
                            method: 'POST',
                            headers: { 'Content-Type': 'application/json' },
                            body: JSON.stringify(items)
                          });
                          const postJson = await post.json();
                          if (!post.ok || !postJson?.ok) throw new Error(postJson?.error || 'Failed to initialize');
                          await loadConfig();
                          toast.success("Priorities initialized for your environment");
                        } catch (error) {
                          console.error("Error creating priorities:", error);
                          toast.error("Failed to create default priorities");
                        }
                      }}
                    >
                      Initialize
                    </Button>
                  </div>
                ) : (
                  <div className="space-y-2">
                    {localConfig.priorities.map((priority, index) => (
                      <div key={priority.meetingType} className="border border-gray-200 rounded p-2 bg-white">
                        <div className="flex items-center justify-between mb-2">
                          <h4 className="text-sm font-medium text-gray-800">{priority.meetingType}</h4>
                        </div>
                        <div className="grid grid-cols-3 gap-2">
                          <div>
                            <Label className="text-xs text-gray-600">Priority</Label>
                            <Input
                              type="number"
                              min="1"
                              max="10"
                              value={priority.priorityValue || 1}
                              onChange={(e) => updatePriority(priority.meetingType, { priorityValue: parseInt(e.target.value) || 1 })}
                              className={`h-7 text-xs ${
                                (priority.priorityValue || 1) < 1 || (priority.priorityValue || 1) > 10 
                                  ? 'border-red-500 bg-red-50' 
                                  : ''
                              }`}
                            />
                            {(priority.priorityValue || 1) < 1 && (
                              <p className="text-xs text-red-500 mt-1">⚠️ Priority must be 1-10</p>
                            )}
                            {(priority.priorityValue || 1) > 10 && (
                              <p className="text-xs text-red-500 mt-1">⚠️ Priority must be 1-10</p>
                            )}
                          </div>
                          <div>
                            <Label className="text-xs text-gray-600">Urgent</Label>
                            <Input
                              type="number"
                              min="0"
                              max="365"
                              value={priority.urgentThresholdDays || 0}
                              onChange={(e) => updatePriority(priority.meetingType, { urgentThresholdDays: parseInt(e.target.value) || 0 })}
                              className={`h-7 text-xs ${
                                (priority.urgentThresholdDays || 0) < 0 || (priority.urgentThresholdDays || 0) > 365 
                                  ? 'border-red-500 bg-red-50' 
                                  : ''
                              }`}
                            />
                            {(priority.urgentThresholdDays || 0) < 0 && (
                              <p className="text-xs text-red-500 mt-1">⚠️ Urgent must be 0-365 days</p>
                            )}
                            {(priority.urgentThresholdDays || 0) > 365 && (
                              <p className="text-xs text-red-500 mt-1">⚠️ Urgent must be 0-365 days</p>
                            )}
                          </div>
                          <div>
                            <Label className="text-xs text-gray-600">General</Label>
                            <Input
                              type="number"
                              min="1"
                              max="1000"
                              value={priority.generalThresholdDays || 1}
                              onChange={(e) => updatePriority(priority.meetingType, { generalThresholdDays: parseInt(e.target.value) || 1 })}
                              className={`h-7 text-xs ${
                                (priority.generalThresholdDays || 1) < 1 || (priority.generalThresholdDays || 1) > 1000 
                                  ? 'border-red-500 bg-red-50' 
                                  : ''
                              }`}
                            />
                            {(priority.generalThresholdDays || 1) < 1 && (
                              <p className="text-xs text-red-500 mt-1">⚠️ General must be 1-1000 days</p>
                            )}
                            {(priority.generalThresholdDays || 1) > 1000 && (
                              <p className="text-xs text-red-500 mt-1">⚠️ General must be 1-1000 days</p>
                            )}
                          </div>
                        </div>
                      </div>
                    ))}
                  </div>
                )}
              </CardContent>
            </Card>

            {/* Right Column: Fairness + Scoring Settings */}
            <div className="space-y-4 h-full flex flex-col">
              <div className="flex-1">
                <ParameterInput
                  policy={localConfig.policy}
                  onPolicyUpdate={updatePolicy}
                  showFairnessOnly={true}
                />
              </div>
              <div className="flex-1">
                <ParameterInput
                  policy={localConfig.policy}
                  onPolicyUpdate={updatePolicy}
                  showScoringOnly={true}
                />
              </div>
            </div>
          </div>
        </>
      )}

    </div>
  );
}<|MERGE_RESOLUTION|>--- conflicted
+++ resolved
@@ -57,13 +57,9 @@
     };
   } | null>(null);
   const [hasUnsavedChanges, setHasUnsavedChanges] = useState(false);
-<<<<<<< HEAD
   const [environment, setEnvironment] = useState<EnvironmentInfo | null>(null);
   const [environmentLoading, setEnvironmentLoading] = useState(true);
   
-=======
-
->>>>>>> 306f03a8
   // Use ref to track validation state without causing re-renders
   const isValidatingRef = useRef(false);
   const validationTimeoutRef = useRef<NodeJS.Timeout | null>(null);
@@ -282,7 +278,6 @@
     console.log("🚀 Attempting to save config changes:");
     console.log(`   📋 Policy changed: ${policyChanged}`);
     console.log(`   🎯 Priorities changed: ${prioritiesChanged}`);
-<<<<<<< HEAD
     
     try {
       setSaving(true);
@@ -299,62 +294,7 @@
         if (!policyResponse.ok) {
           const errorResult = await policyResponse.json();
           throw new Error(errorResult.error || "Failed to save policy");
-=======
-
-    // Only send changed data
-    const payload: {
-      policy?: AssignmentPolicy;
-      priorities?: MeetingTypePriority[];
-    } = {};
-    if (policyChanged) {
-      payload.policy = localConfig.policy;
-      console.log("   📋 Including policy changes");
-    }
-    if (prioritiesChanged) {
-      payload.priorities = localConfig.priorities;
-      console.log("   🎯 Including priority changes");
-    }
-
-    try {
-      setSaving(true);
-
-      // Log the request payload
-      console.log("📤 Sending request to /api/admin/config/auto-assign");
-      console.log("📦 Optimized payload:", JSON.stringify(payload, null, 2));
-
-      const response = await fetch("/api/admin/config/auto-assign", {
-        method: "POST",
-        headers: { "Content-Type": "application/json" },
-        body: JSON.stringify(payload),
-      });
-
-      console.log("📥 Response status:", response.status);
-      const result = await response.json();
-      console.log("📥 Response data:", result);
-
-      if (result.success) {
-        setConfig(result.data);
-        setLocalConfig(result.data);
-        setHasUnsavedChanges(false);
-
-        // Show what was saved
-        const changesSummary = result.changesSummary;
-        let successMessage = "Configuration saved successfully";
-        if (changesSummary) {
-          const changes = [];
-          if (changesSummary.policyUpdated) changes.push("policy");
-          if (changesSummary.prioritiesUpdated) changes.push("priorities");
-          if (changes.length > 0) {
-            successMessage += ` (${changes.join(", ")})`;
-          }
-        }
-
-        toast.success(successMessage);
-        console.log("✅ Configuration saved successfully");
-
-        if (result.changesSummary) {
-          console.log("📊 Changes summary:", result.changesSummary);
->>>>>>> 306f03a8
+
         }
       }
 
