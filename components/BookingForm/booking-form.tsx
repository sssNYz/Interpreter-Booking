--- conflicted
+++ resolved
@@ -985,21 +985,12 @@
       if (meetingType === "DR") {
         // Map Prisma enum values to database enum values for raw SQL
         const drTypeMap: Record<DRType, string> = {
-<<<<<<< HEAD
-          PR_PR: "PR-PR",
-          DR_k: "DR-k",
-          DR_II: "DR-II",
-          DR_I: "DR-I",
-          Other: "Other",
-        };
-=======
           'DR_PR': 'DR-PR',
           'DR_k': 'DR-k', 
           'DR_II': 'DR-II',
           'DR_I': 'DR-I',
           'Other': 'Other'
         };  
->>>>>>> e2655503
         typeExtras.drType = drType ? drTypeMap[drType] : null;
         if (drType === "Other") {
           typeExtras.otherType = otherType.trim();
