--- conflicted
+++ resolved
@@ -11,10 +11,9 @@
   BAR_STACK_GAP,
 } from "@/utils/constants";
 import { getStatusStyle } from "@/utils/status";
-<<<<<<< HEAD
+
 import { HoverCard, HoverCardContent, HoverCardTrigger } from "@/components/ui/hover-card";
-=======
->>>>>>> 00dfedab
+
 import { Tooltip, TooltipContent, TooltipTrigger } from "@/components/ui/tooltip";
 
 type Props = {
@@ -27,7 +26,7 @@
   onSlotClick: (day: number, slot: string) => void;
   style: React.CSSProperties;
 };
-<<<<<<< HEAD
+
 
 const DayRow: React.FC<Props> = ({
   day,
@@ -78,58 +77,7 @@
           stateClasses = "bg-background cursor-pointer hover:bg-accent";
         }
 
-=======
 
-const DayRow: React.FC<Props> = ({
-  day,
-  currentDate,
-  timeSlots,
-  bars,
-  occupancy,
-  isTimeSlotPast,
-  onSlotClick,
-  style,
-}) => {
-  return (
-    <div className="grid relative p-0 m-0 box-border"
-      style={{
-        ...style,
-        display: "grid",
-        gridTemplateColumns: `${DAY_LABEL_WIDTH}px repeat(${timeSlots.length}, ${CELL_WIDTH}px)`,
-        height: `${ROW_HEIGHT}px`,
-      }}
-    >
-      {/* ✅ คอลัมน์ซ้าย: ป้ายวัน (ต้องมีเสมอ) */}
-      <div className="sticky left-0 z-20 bg-slate-50 border-r border-slate-200 text-center text-xs flex
-  flex-col justify-center">
-        <span className="font-semibold">{day.dayName}</span>
-        <span>{day.date}</span>
-      </div>
-
-      {/* ✅ เส้นแบ่งล่าง (absolute; ไม่ควรมี children) */}
-      <div className="pointer-events-none absolute bottom-0 left-0 right-0 h-px bg-slate-200" />
-
-      {/* พื้นหลังกริด (คอลัมน์ของ timeSlots จะเริ่มหลังคอลัมน์ป้ายวันโดยอัตโนมัติ) */}
-      {timeSlots.map((slot, index) => {
-        const isFull = occupancy[index] >= MAX_LANES;
-        const isWeekend = ["Sat", "Sun"].includes(day.dayName);
-        const isPastDay = day.isPast;
-        const isPastTime = isTimeSlotPast(day.date, slot);
-
-        const clickable = !isWeekend && !isPastDay && !isPastTime && !isFull;
-
-        let stateClasses = "";
-        if (isWeekend) {
-          stateClasses = "bg-slate-500 text-white cursor-not-allowed";
-        } else if (isPastDay || isPastTime) {
-          stateClasses = "bg-slate-300 cursor-not-allowed";
-        } else if (isFull) {
-          stateClasses = "bg-slate-300 cursor-not-allowed";
-        } else {
-          stateClasses = "bg-slate-50 cursor-pointer hover:bg-slate-100";
-        }
-
->>>>>>> 00dfedab
         const title = isWeekend
           ? "Weekend - No booking available"
           : isPastDay || isPastTime
@@ -137,7 +85,6 @@
             : isFull
               ? "Time full"
               : `Available: ${slot}`;
-<<<<<<< HEAD
 
         // Use styled Tooltip from our UI library for non-clickable cells
         if (!clickable) {
@@ -168,18 +115,7 @@
               <div className="text-xs">{title}</div>
             </TooltipContent>
           </Tooltip>
-=======
 
-        return (
-          <div
-            key={`${day.fullDate.toDateString()}-${slot}`}
-            className={`border-r border-slate-200 ${stateClasses}`}
-            onClick={() => {
-              if (clickable) onSlotClick(day.date, slot);
-            }}
-            title={title}
-          />
->>>>>>> 00dfedab
         );
       })}
 
@@ -194,13 +130,10 @@
           const width = (bar.endIndex - bar.startIndex) * CELL_WIDTH;
           const top = LANE_TOP_OFFSET + bar.lane * BAR_STACK_GAP;
           return (
-<<<<<<< HEAD
+
             <HoverCard key={`bar-${bar.bookingId}`}>
               <HoverCardTrigger asChild>
-=======
-            <Tooltip key={`bar-${bar.bookingId}`}>
-              <TooltipTrigger asChild>
->>>>>>> 00dfedab
+
                 <div
                   className={`pointer-events-auto rounded-sm border ${statusStyle.text} ${statusStyle.bg}`}
                   style={{
@@ -212,7 +145,7 @@
                     borderRadius: 4,
                   }}
                 />
-<<<<<<< HEAD
+
               </HoverCardTrigger>
                              <HoverCardContent>
                  <div className="text-xs space-y-2">
@@ -248,16 +181,7 @@
                  </div>
                </HoverCardContent>
             </HoverCard>
-=======
-              </TooltipTrigger>
-              <TooltipContent>
-                <div className="text-xs">
-                  <div className="font-medium">{bar.name}</div>
-                  <div className="opacity-80">{bar.room}</div>
-                </div>
-              </TooltipContent>
-            </Tooltip>
->>>>>>> 00dfedab
+
           );
         })}
       </div>
