--- conflicted
+++ resolved
@@ -24,26 +24,7 @@
 
 // monthSpan no longer needed
 
-<<<<<<< HEAD
-function formatDateDDMMMYYYY(dateStr: string) {
-  // Accepts ISO8601 or 'YYYY-MM-DD HH:mm:ss'. Use local timezone for display.
-  const months = ["JAN", "FEB", "MAR", "APR", "MAY", "JUN", "JUL", "AUG", "SEP", "OCT", "NOV", "DEC"] as const;
-  let d: Date;
-  if (typeof dateStr === 'string' && dateStr.includes('T')) {
-    d = new Date(dateStr);
-  } else {
-    const [ymd] = dateStr.split(' ');
-    const [y, m, dd] = (ymd || '').split('-').map(Number);
-    d = new Date(y || 0, (m || 1) - 1, dd || 1);
-  }
-  const day = String(d.getDate()).padStart(2, '0');
-  const mon = months[d.getMonth()] || "";
-  const year = d.getFullYear();
-  return `${day} ${mon} ${year}`;
-}
-=======
 // format helper kept for future but not used in the new card layout
->>>>>>> 4933a4b8
 
 function extractHHMM(dateTimeStr: string) {
   return extractHHMMFromUtil(dateTimeStr);
