generator client {
  provider = "prisma-client-js"
}

datasource db {
  provider = "mysql"
  url      = env("DATABASE_URL")
}

model BookingPlan {
  bookingId                  Int                    @id @default(autoincrement()) @map("BOOKING_ID")
  ownerGroup                 OwnerGroup             @map("OWNER_GROUP")
  meetingRoom                String                 @map("MEETING_ROOM") @db.VarChar(50)
  meetingDetail              String?                @map("MEETING_DETAIL") @db.Text
  timeStart                  DateTime               @map("TIME_START") @db.DateTime(0)
  timeEnd                    DateTime               @map("TIME_END") @db.DateTime(0)
  bookingStatus              BookingStatus          @default(waiting) @map("BOOKING_STATUS")
  createdAt                  DateTime               @default(now()) @map("created_at") @db.Timestamp(0)
  updatedAt                  DateTime               @default(now()) @updatedAt @map("updated_at") @db.Timestamp(0)
  drType                     DRType?                @map("DR_TYPE")
  otherType                  String?                @map("OTHER_TYPE") @db.VarChar(255)
  otherTypeScope             OtherTypeScope?        @map("OTHER_TYPE_SCOPE")
  applicableModel            String?                @map("APPLICABLE_MODEL") @db.VarChar(255)
  interpreterEmpCode         String?                @map("INTERPRETER_EMP_CODE") @db.VarChar(64)
  isRecurring                Boolean                @default(false) @map("IS_RECURRING")
  meetingType                MeetingType            @map("MEETING_TYPE")
  ownerEmpCode               String                 @map("OWNER_EMP_CODE") @db.VarChar(64)
  parentBookingId            Int?                   @map("PARENT_BOOKING_ID")
  recurrenceEndDate          DateTime?              @map("RECURRENCE_END_DATE") @db.DateTime(0)
  recurrenceEndOccurrences   Int?                   @map("RECURRENCE_END_OCCURRENCES")
  recurrenceEndType          EndType?               @map("RECURRENCE_END_TYPE")
  recurrenceInterval         Int?                   @map("RECURRENCE_INTERVAL")
  recurrenceMonthday         Int?                   @map("RECURRENCE_MONTHDAY")
  recurrenceType             RecurrenceType?        @map("RECURRENCE_TYPE")
  recurrenceWeekdays         String?                @map("RECURRENCE_WEEKDAYS") @db.VarChar(32)
  recurrenceWeekOrder        WeekOrder?             @map("RECURRENCE_WEEK_ORDER")
  forwardedByEmpCode         String?                @map("FORWARDED_BY_EMP_CODE") @db.VarChar(64)
  isForwarded                Boolean                @default(false) @map("IS_FORWARDED")
  forwardActions             Json                   @map("FORWARD_ACTIONS")
  languageCode               String?                @map("LANGUAGE_CODE") @db.VarChar(16)
  chairmanEmail              String?                @map("CHAIRMAN_EMAIL") @db.VarChar(255)
  selectedInterpreterEmpCode String?                @map("SELECTED_INTERPRETER_EMP_CODE") @db.VarChar(64)
  assignmentLogs             AssignmentLog[]
  forwardTargets             BookingForwardTarget[]
  forwardedByEmployee        Employee?              @relation("ForwardedByEmployee", fields: [forwardedByEmpCode], references: [empCode])
  interpreterEmployee        Employee?              @relation("InterpreterEmployee", fields: [interpreterEmpCode], references: [empCode])
  language                   Language?              @relation(fields: [languageCode], references: [code])
  employee                   Employee               @relation("OwnerEmployee", fields: [ownerEmpCode], references: [empCode])
  parentBooking              BookingPlan?           @relation("RecurringBookings", fields: [parentBookingId], references: [bookingId])
  recurringBookings          BookingPlan[]          @relation("RecurringBookings")
  selectedInterpreter        Employee?              @relation("SelectedInterpreterEmployee", fields: [selectedInterpreterEmpCode], references: [empCode])
  inviteEmails               InviteEmailList[]

  @@index([ownerEmpCode])
  @@index([interpreterEmpCode])
  @@index([roomId])
  @@index([parentBookingId])
  @@index([drType])
  @@index([otherTypeScope])
  @@index([forwardedByEmpCode])
  @@index([languageCode])
  @@index([chairmanEmail])
  @@index([selectedInterpreterEmpCode])
  @@map("BOOKING_PLAN")
}

model BookingForwardTarget {
  bookingId     Int         @map("BOOKING_ID")
  createdAt     DateTime    @default(now()) @map("created_at") @db.Timestamp(0)
  updatedAt     DateTime    @default(now()) @updatedAt @map("updated_at") @db.Timestamp(0)
  environmentId Int         @map("ENVIRONMENT_ID")
  booking       BookingPlan @relation(fields: [bookingId], references: [bookingId], onDelete: Cascade)
  environment   Environment @relation(fields: [environmentId], references: [id], onDelete: Cascade)

  @@id([bookingId, environmentId])
  @@index([environmentId])
  @@map("BOOKING_FORWARD_TARGET")
}

model Language {
  id           Int                   @id @default(autoincrement()) @map("ID")
  code         String                @unique @map("CODE") @db.VarChar(16)
  name         String                @unique @map("NAME") @db.VarChar(128)
  isActive     Boolean               @default(true) @map("IS_ACTIVE")
  createdAt    DateTime              @default(now()) @map("created_at") @db.Timestamp(0)
  updatedAt    DateTime              @default(now()) @updatedAt @map("updated_at") @db.Timestamp(0)
  bookings     BookingPlan[]
  interpreters InterpreterLanguage[]

  @@map("LANGUAGE")
}

model InterpreterLanguage {
  id           Int      @id @default(autoincrement()) @map("ID")
  empCode      String   @map("EMP_CODE") @db.VarChar(64)
  languageCode String   @map("LANGUAGE_CODE") @db.VarChar(16)
  createdAt    DateTime @default(now()) @map("created_at") @db.Timestamp(0)
  employee     Employee @relation(fields: [empCode], references: [empCode])
  language     Language @relation(fields: [languageCode], references: [code])

  @@unique([empCode, languageCode], name: "unique_emp_language")
  @@index([empCode])
  @@index([languageCode])
  @@map("INTERPRETER_LANGUAGE")
}

model InviteEmailList {
  emailListId Int         @id @default(autoincrement()) @map("EMAIL_LIST_ID")
  bookingId   Int         @map("BOOKING_ID")
  email       String      @map("EMAIL") @db.VarChar(255)
  invitedAt   DateTime    @default(now()) @map("invited_at") @db.Timestamp(0)
  bookingPlan BookingPlan @relation(fields: [bookingId], references: [bookingId], onDelete: Cascade)

  @@unique([bookingId, email], name: "unique_booking_email")
  @@map("INVITE_EMAIL_LIST")
}

model Employee {
  id                            Int                      @id @default(autoincrement()) @map("ID")
  empCode                       String                   @unique @map("EMP_CODE") @db.VarChar(64)
  prefixEn                      String?                  @map("PREFIX_EN") @db.VarChar(32)
  firstNameEn                   String?                  @map("FIRST_NAME_EN") @db.VarChar(255)
  lastNameEn                    String?                  @map("LAST_NAME_EN") @db.VarChar(255)
  prefixTh                      String?                  @map("PREFIX_TH") @db.VarChar(32)
  firstNameTh                   String?                  @map("FIRST_NAME_TH") @db.VarChar(255)
  lastNameTh                    String?                  @map("LAST_NAME_TH") @db.VarChar(255)
  fno                           String?                  @map("FNO") @db.VarChar(64)
  deptPath                      String?                  @map("DEPT_PATH") @db.VarChar(512)
  positionTitle                 String?                  @map("POSITION_TITLE") @db.VarChar(255)
  email                         String?                  @map("EMAIL") @db.VarChar(255)
  telExt                        String?                  @map("TEL_EXT") @db.VarChar(64)
  isActive                      Boolean                  @default(true) @map("IS_ACTIVE")
  lastLoginAt                   DateTime?                @map("LAST_LOGIN_AT")
  syncedAt                      DateTime?                @map("SYNCED_AT")
  createdAt                     DateTime                 @default(now()) @map("created_at") @db.Timestamp(0)
  updatedAt                     DateTime                 @default(now()) @updatedAt @map("updated_at") @db.Timestamp(0)
  assignmentLogs                AssignmentLog[]          @relation("AssignmentLogInterpreter")
  bookingsForwarded             BookingPlan[]            @relation("ForwardedByEmployee")
  bookingsAsInterpreter         BookingPlan[]            @relation("InterpreterEmployee")
  bookingsOwned                 BookingPlan[]            @relation("OwnerEmployee")
  bookingsSelectedAsInterpreter BookingPlan[]            @relation("SelectedInterpreterEmployee")
  environmentAdminLinks         EnvironmentAdmin[]       @relation("EmployeeEnvironmentAdmin")
  environmentInterpreterLinks   EnvironmentInterpreter[] @relation("EmployeeEnvironmentInterpreter")
  interpreterLanguages          InterpreterLanguage[]
  userRoles                     UserRole[]

  @@map("EMPLOYEE")
}

model UserRole {
  userId   Int      @map("USER_ID")
  roleCode RoleCode @map("ROLE_CODE")
  employee Employee @relation(fields: [userId], references: [id])

  @@id([userId, roleCode])
  @@map("USER_ROLE")
}

model AutoAssignmentConfig {
  id                   Int      @id @default(autoincrement()) @map("ID")
  autoAssignEnabled    Boolean  @default(true) @map("AUTO_ASSIGN_ENABLED")
  mode                 String   @default("NORMAL") @map("MODE")
  fairnessWindowDays   Int      @default(30) @map("FAIRNESS_WINDOW_DAYS")
  maxGapHours          Int      @default(10) @map("MAX_GAP_HOURS")
  MIN_ADVANCE_DAYS     Int      @default(2)
  w_fair               Float    @default(1.2) @map("W_FAIR")
  w_urgency            Float    @default(0.5) @map("W_URGENCY")
  w_lrs                Float    @default(0.3) @map("W_LRS")
  drConsecutivePenalty Float    @default(-0.7) @map("DR_CONSECUTIVE_PENALTY")
  createdAt            DateTime @default(now()) @map("created_at") @db.Timestamp(0)
  updatedAt            DateTime @updatedAt @map("updated_at") @db.Timestamp(0)

  @@map("AUTO_ASSIGNMENT_CONFIG")
}

model MeetingTypePriority {
  id                   Int          @id @default(autoincrement()) @map("ID")
  meetingType          MeetingType  @map("MEETING_TYPE")
  priorityValue        Int          @map("PRIORITY_VALUE")
  urgentThresholdDays  Int          @map("URGENT_THRESHOLD_DAYS")
  generalThresholdDays Int          @map("GENERAL_THRESHOLD_DAYS")
  createdAt            DateTime     @default(now()) @map("created_at") @db.Timestamp(0)
  updatedAt            DateTime     @updatedAt @map("updated_at") @db.Timestamp(0)
  environmentId        Int?         @map("ENVIRONMENT_ID")
  environment          Environment? @relation(fields: [environmentId], references: [id])

  @@index([environmentId], map: "MEETING_TYPE_PRIORITY_ENVIRONMENT_ID_fkey")
  @@unique([environmentId, meetingType])
  @@map("MEETING_TYPE_PRIORITY")
}

model MeetingTypeModeThreshold {
  id                   Int         @id @default(autoincrement()) @map("ID")
  meetingType          MeetingType @map("MEETING_TYPE")
  assignmentMode       String      @map("ASSIGNMENT_MODE") @db.VarChar(20)
  urgentThresholdDays  Int         @map("URGENT_THRESHOLD_DAYS")
  generalThresholdDays Int         @map("GENERAL_THRESHOLD_DAYS")
  createdAt            DateTime    @default(now()) @map("created_at") @db.Timestamp(0)
  updatedAt            DateTime    @updatedAt @map("updated_at") @db.Timestamp(0)

  // Optional per-environment override support
  environmentId Int?         @map("ENVIRONMENT_ID")
  environment   Environment? @relation(fields: [environmentId], references: [id])

  @@unique([environmentId, meetingType, assignmentMode])
  @@map("MEETING_TYPE_MODE_THRESHOLD")
}

// Per-environment overrides for assignment policy (mode remains global)
model EnvironmentAssignmentConfig {
  id                    Int      @id @default(autoincrement()) @map("ID")
  environmentId         Int      @unique @map("ENVIRONMENT_ID")
  // Optional per-environment overrides
  mode                  String?  @map("MODE") @db.VarChar(32)
  autoAssignEnabled     Boolean? @map("AUTO_ASSIGN_ENABLED")
  fairnessWindowDays    Int?     @map("FAIRNESS_WINDOW_DAYS")
  maxGapHours           Int?     @map("MAX_GAP_HOURS")
  w_fair                Float?   @map("W_FAIR")
  w_urgency             Float?   @map("W_URGENCY")
  w_lrs                 Float?   @map("W_LRS")
  drConsecutivePenalty  Float?   @map("DR_CONSECUTIVE_PENALTY")
  createdAt             DateTime @default(now()) @map("created_at") @db.Timestamp(0)
  updatedAt             DateTime @updatedAt @map("updated_at") @db.Timestamp(0)

  environment Environment @relation(fields: [environmentId], references: [id])

  @@map("ENVIRONMENT_ASSIGNMENT_CONFIG")
}

model AssignmentLog {
  id                  Int         @id @default(autoincrement()) @map("ID")
  bookingId           Int         @map("BOOKING_ID")
  interpreterEmpCode  String?     @map("INTERPRETER_EMP_CODE") @db.VarChar(64)
  status              String      @map("STATUS") @db.VarChar(32)
  reason              String?     @map("REASON") @db.Text
  preHoursSnapshot    Json        @map("PRE_HOURS_SNAPSHOT")
  postHoursSnapshot   Json?       @map("POST_HOURS_SNAPSHOT")
  scoreBreakdown      Json?       @map("SCORE_BREAKDOWN")
  maxGapHours         Int         @map("MAX_GAP_HOURS")
  fairnessWindowDays  Int         @map("FAIRNESS_WINDOW_DAYS")
  conflictDetection   Json?       @map("CONFLICT_DETECTION")
  drPolicyDecision    Json?       @map("DR_POLICY_DECISION")
  performance         Json?       @map("PERFORMANCE")
  systemState         Json?       @map("SYSTEM_STATE")
  createdAt           DateTime    @default(now()) @map("created_at") @db.Timestamp(0)
  bookingPlan         BookingPlan @relation(fields: [bookingId], references: [bookingId], onDelete: Cascade)
  interpreterEmployee Employee?   @relation("AssignmentLogInterpreter", fields: [interpreterEmpCode], references: [empCode])

  @@index([bookingId])
  @@index([interpreterEmpCode])
  @@index([status])
  @@map("ASSIGNMENT_LOG")
}

model ConflictDetectionLog {
  id                       Int      @id @default(autoincrement()) @map("ID")
  timestamp                DateTime @map("TIMESTAMP") @db.DateTime(0)
  bookingId                Int      @map("BOOKING_ID")
  requestedTimeStart       DateTime @map("REQUESTED_TIME_START") @db.DateTime(0)
  requestedTimeEnd         DateTime @map("REQUESTED_TIME_END") @db.DateTime(0)
  totalInterpretersChecked Int      @map("TOTAL_INTERPRETERS_CHECKED")
  availableInterpreters    Int      @map("AVAILABLE_INTERPRETERS")
  conflictedInterpreters   Int      @map("CONFLICTED_INTERPRETERS")
  conflicts                Json     @map("CONFLICTS")
  processingTimeMs         Int      @map("PROCESSING_TIME_MS")
  resolutionStrategy       String   @map("RESOLUTION_STRATEGY") @db.VarChar(64)
  outcome                  String   @map("OUTCOME") @db.VarChar(32)
  createdAt                DateTime @default(now()) @map("created_at") @db.Timestamp(0)

  @@index([bookingId])
  @@index([timestamp])
  @@index([outcome])
  @@map("CONFLICT_DETECTION_LOG")
}

model DRPolicyLog {
  id                      Int      @id @default(autoincrement()) @map("ID")
  timestamp               DateTime @map("TIMESTAMP") @db.DateTime(0)
  bookingId               Int      @map("BOOKING_ID")
  interpreterId           String   @map("INTERPRETER_ID") @db.VarChar(64)
  isDRMeeting             Boolean  @map("IS_DR_MEETING")
  drType                  String?  @map("DR_TYPE") @db.VarChar(64)
  mode                    String   @map("MODE") @db.VarChar(32)
  policyApplied           Json     @map("POLICY_APPLIED")
  lastGlobalDR            Json?    @map("LAST_GLOBAL_DR")
  drHistory               Json     @map("DR_HISTORY")
  alternativeInterpreters Int      @map("ALTERNATIVE_INTERPRETERS")
  finalDecision           String   @map("FINAL_DECISION") @db.VarChar(32)
  decisionRationale       String   @map("DECISION_RATIONALE") @db.Text
  createdAt               DateTime @default(now()) @map("created_at") @db.Timestamp(0)

  @@index([bookingId])
  @@index([interpreterId])
  @@index([timestamp])
  @@index([finalDecision])
  @@map("DR_POLICY_LOG")
}

model SystemErrorLog {
  id           Int      @id @default(autoincrement()) @map("ID")
  timestamp    DateTime @map("TIMESTAMP") @db.DateTime(0)
  operation    String   @map("OPERATION") @db.VarChar(128)
  bookingId    Int?     @map("BOOKING_ID")
  errorName    String   @map("ERROR_NAME") @db.VarChar(128)
  errorMessage String   @map("ERROR_MESSAGE") @db.Text
  errorStack   String?  @map("ERROR_STACK") @db.Text
  context      Json?    @map("CONTEXT")
  systemState  Json?    @map("SYSTEM_STATE")
  createdAt    DateTime @default(now()) @map("created_at") @db.Timestamp(0)

  @@index([timestamp])
  @@index([operation])
  @@index([bookingId])
  @@index([errorName])
  @@map("SYSTEM_ERROR_LOG")
}

model Environment {
<<<<<<< HEAD
  id           Int                      @id @default(autoincrement()) @map("ID")
  name         String                   @unique @map("NAME") @db.VarChar(128)
  isActive     Boolean                  @default(true) @map("IS_ACTIVE")
  createdAt    DateTime                 @default(now()) @map("created_at") @db.Timestamp(0)
  updatedAt    DateTime                 @updatedAt @map("updated_at") @db.Timestamp(0)
  admins       EnvironmentAdmin[]
  centers      EnvironmentCenter[]
  interpreters EnvironmentInterpreter[]
  priorities   MeetingTypePriority[]
=======
  id                Int                      @id @default(autoincrement()) @map("ID")
  name              String                   @unique @map("NAME") @db.VarChar(128)
  isActive          Boolean                  @default(true) @map("IS_ACTIVE")
  createdAt         DateTime                 @default(now()) @map("created_at") @db.Timestamp(0)
  updatedAt         DateTime                 @updatedAt @map("updated_at") @db.Timestamp(0)
  forwardTargets    BookingForwardTarget[]
  admins            EnvironmentAdmin[]
  centers           EnvironmentCenter[]
  interpreters      EnvironmentInterpreter[]
  priorities        MeetingTypePriority[]
  modeThresholds    MeetingTypeModeThreshold[]
  assignmentConfigs EnvironmentAssignmentConfig[]
>>>>>>> 3e229d11

  @@map("ENVIRONMENT")
}

model EnvironmentCenter {
  id            Int         @id @default(autoincrement()) @map("ID")
  environmentId Int         @map("ENVIRONMENT_ID")
  center        String      @unique @map("CENTER") @db.VarChar(128)
  createdAt     DateTime    @default(now()) @map("created_at") @db.Timestamp(0)
  environment   Environment @relation(fields: [environmentId], references: [id], onDelete: Cascade)

  @@index([environmentId])
  @@map("ENVIRONMENT_CENTER")
}

model EnvironmentAdmin {
  id            Int         @id @default(autoincrement()) @map("ID")
  environmentId Int         @map("ENVIRONMENT_ID")
  adminEmpCode  String      @map("ADMIN_EMP_CODE") @db.VarChar(64)
  createdAt     DateTime    @default(now()) @map("created_at") @db.Timestamp(0)
  admin         Employee    @relation("EmployeeEnvironmentAdmin", fields: [adminEmpCode], references: [empCode])
  environment   Environment @relation(fields: [environmentId], references: [id], onDelete: Cascade)

  @@unique([environmentId, adminEmpCode], name: "unique_env_admin")
  @@index([adminEmpCode])
  @@map("ENVIRONMENT_ADMIN")
}

model EnvironmentInterpreter {
  id                 Int         @id @default(autoincrement()) @map("ID")
  environmentId      Int         @map("ENVIRONMENT_ID")
  interpreterEmpCode String      @map("INTERPRETER_EMP_CODE") @db.VarChar(64)
  createdAt          DateTime    @default(now()) @map("created_at") @db.Timestamp(0)
  environment        Environment @relation(fields: [environmentId], references: [id], onDelete: Cascade)
  interpreter        Employee    @relation("EmployeeEnvironmentInterpreter", fields: [interpreterEmpCode], references: [empCode])

  @@unique([environmentId, interpreterEmpCode], name: "unique_env_interpreter")
  @@index([interpreterEmpCode])
  @@map("ENVIRONMENT_INTERPRETER")
}

enum DRType {
  DR_PR @map("DR-PR")
  DR_k  @map("DR-k")
  DR_II @map("DR-II")
  DR_I  @map("DR-I")
  Other @map("Other")

  @@map("dr_type")
}

enum OtherTypeScope {
  meeting_type
  dr_type

  @@map("other_type_scope")
}

enum OwnerGroup {
  iot
  hardware
  software
  other

  @@map("owner_group")
}

enum MeetingType {
  DR
  VIP
  Weekly
  General
  Urgent
  President
  Other
}

enum BookingStatus {
  approve
  cancel
  waiting
  complet

  @@map("booking_status")
}

enum RecurrenceType {
  daily
  weekly
  biweekly
  monthly
  custom
}

enum EndType {
  never
  on_date
  after_occurrences
}

enum WeekOrder {
  first
  second
  third
  fourth
  last
}

enum RoleCode {
  ADMIN
  INTERPRETER
  SUPER_ADMIN
}<|MERGE_RESOLUTION|>--- conflicted
+++ resolved
@@ -316,17 +316,6 @@
 }
 
 model Environment {
-<<<<<<< HEAD
-  id           Int                      @id @default(autoincrement()) @map("ID")
-  name         String                   @unique @map("NAME") @db.VarChar(128)
-  isActive     Boolean                  @default(true) @map("IS_ACTIVE")
-  createdAt    DateTime                 @default(now()) @map("created_at") @db.Timestamp(0)
-  updatedAt    DateTime                 @updatedAt @map("updated_at") @db.Timestamp(0)
-  admins       EnvironmentAdmin[]
-  centers      EnvironmentCenter[]
-  interpreters EnvironmentInterpreter[]
-  priorities   MeetingTypePriority[]
-=======
   id                Int                      @id @default(autoincrement()) @map("ID")
   name              String                   @unique @map("NAME") @db.VarChar(128)
   isActive          Boolean                  @default(true) @map("IS_ACTIVE")
@@ -339,7 +328,6 @@
   priorities        MeetingTypePriority[]
   modeThresholds    MeetingTypeModeThreshold[]
   assignmentConfigs EnvironmentAssignmentConfig[]
->>>>>>> 3e229d11
 
   @@map("ENVIRONMENT")
 }
