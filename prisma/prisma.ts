import {
  PrismaClient,
  OwnerGroup,
  BookingStatus,
  MeetingType,
  RecurrenceType,
  EndType,
  WeekOrder,
  DRType,  
  OtherTypeScope,
} from "@prisma/client";
<<<<<<< HEAD

=======
>>>>>>> c1eb31af
  declare global {
  var prisma: PrismaClient | undefined;
}
const globalForPrisma = globalThis as unknown as {
  prisma: PrismaClient | undefined;
};
const prisma = globalForPrisma.prisma ?? new PrismaClient();
<<<<<<< HEAD



if (process.env.NODE_ENV !== "production") globalForPrisma.prisma = prisma;

=======
if (process.env.NODE_ENV !== "production") globalForPrisma.prisma = prisma;
>>>>>>> c1eb31af
export {
  prisma as default,
  OwnerGroup,
  BookingStatus,
  MeetingType,
  RecurrenceType,
  EndType,
  WeekOrder,
  DRType,
  OtherTypeScope,
};<|MERGE_RESOLUTION|>--- conflicted
+++ resolved
@@ -9,10 +9,6 @@
   DRType,  
   OtherTypeScope,
 } from "@prisma/client";
-<<<<<<< HEAD
-
-=======
->>>>>>> c1eb31af
   declare global {
   var prisma: PrismaClient | undefined;
 }
@@ -20,15 +16,8 @@
   prisma: PrismaClient | undefined;
 };
 const prisma = globalForPrisma.prisma ?? new PrismaClient();
-<<<<<<< HEAD
-
-
 
 if (process.env.NODE_ENV !== "production") globalForPrisma.prisma = prisma;
-
-=======
-if (process.env.NODE_ENV !== "production") globalForPrisma.prisma = prisma;
->>>>>>> c1eb31af
 export {
   prisma as default,
   OwnerGroup,
