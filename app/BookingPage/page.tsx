--- conflicted
+++ resolved
@@ -1,11 +1,5 @@
 "use client";
 
-<<<<<<< HEAD
-import { useEffect, useRef, useState } from "react";
-import { usePathname, useRouter, useSearchParams } from "next/navigation";
-import { CalendarDays, CheckCircle } from "lucide-react";
-=======
->>>>>>> 7d959f0e
 import BookingCalendar from "@/components/BookingCalendar/booking-calendar";
 
 function BookingPage() {
