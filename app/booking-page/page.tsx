--- conflicted
+++ resolved
@@ -1,9 +1,6 @@
-<<<<<<< HEAD
+
 import BookingCalendar from "@/components/booking-calendar/BookingCalendar";
-=======
 
-import  BookingCalendar  from "@/components/booking-calendar/BookingCalendar";
->>>>>>> 00dfedab
 
 function BookingPage() {
   return (
