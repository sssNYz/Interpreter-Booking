--- conflicted
+++ resolved
@@ -76,9 +76,6 @@
     return "other";
   };
 
-<<<<<<< HEAD
-  const items: BookingData[] = rows.map((b) => ({
-=======
   const items: BookingData[] = (rows as Array<{
     bookingId: number;
     ownerEmpCode: string;
@@ -94,7 +91,6 @@
     interpreterEmployee?: { empCode: string | null; firstNameEn: string | null; lastNameEn: string | null } | null;
     inviteEmails?: Array<{ email: string }> | null;
   }>).map((b) => ({
->>>>>>> 155584d8
     bookingId: b.bookingId,
     ownerEmpCode: b.ownerEmpCode,
     ownerPrefix: b.employee?.prefixEn ?? "",
@@ -105,10 +101,6 @@
     ownerGroup: asOwnerGroup(b.ownerGroup),
     meetingRoom: b.meetingRoom,
     meetingDetail: b.meetingDetail ?? "",
-<<<<<<< HEAD
-    highPriority: false, // Field doesn't exist in schema, default to false
-=======
->>>>>>> 155584d8
     timeStart: formatDateTime(b.timeStart),
     timeEnd: formatDateTime(b.timeEnd),
     interpreterId: b.interpreterEmployee?.empCode ?? null,
