// NOTE: Protected by middleware via cookie session
// app/api/booking/route.ts
import { NextRequest, NextResponse } from "next/server";
import prisma, {
  OwnerGroup,
  BookingStatus,
  MeetingType,
  RecurrenceType,
  EndType,
  WeekOrder,
  DRType,
} from "@/prisma/prisma";
import type { CreateBookingRequest } from "@/types/booking-requests";
import type { ApiResponse } from "@/types/api";
import type { RunResult } from "@/types/assignment";

// Interface moved to '@/types/booking-requests'

<<<<<<< HEAD
// Global capacity across all rooms
const GLOBAL_SLOT_CAPACITY = 2;
=======
  // Global capacity across all rooms
  //const GLOBAL_SLOT_CAPACITY = 2;
>>>>>>> b4f7d1f3

// Standard API response shape moved to '@/types/api'

// Date validation helpers
// Accept either strict "YYYY-MM-DD HH:mm:ss" or ISO8601 with timezone (e.g. 2025-09-12T01:00:00Z)
const isValidSqlYmdHms = (s: string): boolean =>
  /^\d{4}-\d{2}-\d{2} \d{2}:\d{2}:\d{2}$/.test(s);
const isValidIso = (s: string): boolean =>
  /^\d{4}-\d{2}-\d{2}T\d{2}:\d{2}(:\d{2}(\.\d{1,3})?)?(Z|[+-]\d{2}:?\d{2})$/.test(
    s
  );
const isValidInputDateTime = (s: string | null | undefined): s is string =>
  typeof s === "string" && (isValidSqlYmdHms(s) || isValidIso(s));

<<<<<<< HEAD
// Validation function
const validateBookingData = (
  data: CreateBookingRequest
): { isValid: boolean; errors: string[] } => {
  const errors: string[] = [];
=======
  const getInterpreterCount = async (): Promise<number> => {
    try {
      const count = await prisma.employee.count({
        where: {
          userRoles: {
            some: {
              roleCode: 'INTERPRETER'
            }
          }
        }
      });
      return Math.max(1, count); // At least 1 interpreter
    } catch (error) {
      console.error('Failed to get interpreter count:', error);
      return 2; // Fallback to 2
    }
  };

  // Validation function
  const validateBookingData = (
    data: CreateBookingRequest
  ): { isValid: boolean; errors: string[] } => {
    const errors: string[] = [];
>>>>>>> b4f7d1f3

  // Required field validations
  if (
    !data.ownerEmpCode ||
    typeof data.ownerEmpCode !== "string" ||
    data.ownerEmpCode.trim().length === 0
  ) {
    errors.push("ownerEmpCode is required and must be a non-empty string");
  } else if (data.ownerEmpCode.length > 64) {
    errors.push("ownerEmpCode must be 64 characters or less");
  }

  if (
    !data.ownerGroup ||
    !Object.values(OwnerGroup).includes(data.ownerGroup)
  ) {
    errors.push(
      `ownerGroup is required and must be one of: ${Object.values(
        OwnerGroup
      ).join(", ")}`
    );
  }

  if (
    !data.meetingRoom ||
    typeof data.meetingRoom !== "string" ||
    data.meetingRoom.trim().length === 0
  ) {
    errors.push("meetingRoom is required and must be a non-empty string");
  } else if (data.meetingRoom.length > 50) {
    errors.push("meetingRoom must be 50 characters or less");
  }

  // Required meeting type validation
  if (
    !data.meetingType ||
    !Object.values(MeetingType).includes(data.meetingType)
  ) {
    errors.push(
      `meetingType is required and must be one of: ${Object.values(
        MeetingType
      ).join(", ")}`
    );
  }

  // Enhanced meeting type specific validations
  if (data.meetingType) {
    // DR Type validations
    if (data.meetingType === "DR") {
      // DR type is required for DR meetings
      // Accept both Prisma enum values and database enum values for raw SQL compatibility
      const validDrTypes = [
        "PR_PR",
        "DR_k",
        "DR_II",
        "DR_I",
        "Other",
        "PR-PR",
        "DR-k",
        "DR-II",
        "DR-I",
      ];
      if (!data.drType || !validDrTypes.includes(data.drType)) {
        errors.push(
          "drType is required and must be a valid DRType when meetingType is DR"
        );
      } else {
        // If DR type is "Other", otherType is required and scope must be correct
        if (data.drType === "Other") {
          if (!data.otherType || !data.otherType.trim()) {
            errors.push(
              "otherType is required when meetingType is DR and drType is Other"
            );
          } else if (data.otherType.length > 255) {
            errors.push("otherType must be 255 characters or less");
          }
          // Validate otherTypeScope for DR meetings
          if (data.otherTypeScope && data.otherTypeScope !== "dr_type") {
            errors.push(
              "otherTypeScope must be 'dr_type' when meetingType is DR and drType is Other"
            );
          }
        }
        // For non-Other DR types, otherType should not be provided
        else if (data.otherType && data.otherType.trim()) {
          errors.push(
            "otherType should not be provided when drType is not 'Other'"
          );
        }
        // For non-Other DR types, otherTypeScope should not be provided
        if (data.drType !== "Other" && data.otherTypeScope) {
          errors.push(
            "otherTypeScope should not be provided when drType is not 'Other'"
          );
        }
      }
    }

    // Other meeting type validations
    else if (data.meetingType === "Other") {
      // otherType is required for Other meetings
      if (!data.otherType || !data.otherType.trim()) {
        errors.push("otherType is required when meetingType is Other");
      } else if (data.otherType.length > 255) {
        errors.push("otherType must be 255 characters or less");
      }
      // Validate otherTypeScope for Other meetings
      if (data.otherTypeScope && data.otherTypeScope !== "meeting_type") {
        errors.push(
          "otherTypeScope must be 'meeting_type' when meetingType is Other"
        );
      }
      // For Other meetings, drType should not be provided
      if (data.drType) {
        errors.push("drType should not be provided when meetingType is Other");
      }
    }

    // For non-DR and non-Other meeting types (VIP, Weekly, General, Augent)
    else {
      // These meeting types should not have drType, otherType, or otherTypeScope
      if (data.drType) {
        errors.push(
          `drType should not be provided when meetingType is ${data.meetingType}`
        );
      }
      if (data.otherType && data.otherType.trim()) {
        errors.push(
          `otherType should not be provided when meetingType is ${data.meetingType}`
        );
      }
      if (data.otherTypeScope) {
        errors.push(
          `otherTypeScope should not be provided when meetingType is ${data.meetingType}`
        );
      }
    }
  }

  if (!isValidInputDateTime(data.timeStart)) {
    errors.push(
      "timeStart is required and must be ISO8601 with timezone or 'YYYY-MM-DD HH:mm:ss'"
    );
  }

  if (!isValidInputDateTime(data.timeEnd)) {
    errors.push(
      "timeEnd is required and must be ISO8601 with timezone or 'YYYY-MM-DD HH:mm:ss'"
    );
  }

  // Validate time range
  if (
    isValidInputDateTime(data.timeStart) &&
    isValidInputDateTime(data.timeEnd)
  ) {
    if (new Date(data.timeStart) >= new Date(data.timeEnd)) {
      errors.push("timeEnd must be after timeStart");
    }
  }

  if (data.force !== undefined && typeof data.force !== "boolean") {
    errors.push("force must be a boolean");
  }

  if (
    data.interpreterEmpCode !== undefined &&
    data.interpreterEmpCode !== null
  ) {
    if (
      typeof data.interpreterEmpCode !== "string" ||
      data.interpreterEmpCode.trim().length === 0
    ) {
      errors.push(
        "interpreterEmpCode must be a non-empty string when provided"
      );
    } else if (data.interpreterEmpCode.length > 64) {
      errors.push("interpreterEmpCode must be 64 characters or less");
    }
  }

  if (
    data.bookingStatus &&
    !Object.values(BookingStatus).includes(data.bookingStatus)
  ) {
    errors.push(
      `bookingStatus must be one of: ${Object.values(BookingStatus).join(", ")}`
    );
  }

  if (
    data.inviteEmails &&
    (!Array.isArray(data.inviteEmails) ||
      !data.inviteEmails.every((email: string) => typeof email === "string"))
  ) {
    errors.push("inviteEmails must be an array of strings");
  }

  // Recurrence validations (optional)
  if (data.isRecurring) {
    if (
      data.recurrenceType &&
      !Object.values(RecurrenceType).includes(data.recurrenceType)
    ) {
      errors.push(
        `recurrenceType must be one of: ${Object.values(RecurrenceType).join(
          ", "
        )}`
      );
    }
    if (
      data.recurrenceInterval !== undefined &&
      data.recurrenceInterval !== null
    ) {
      if (
        typeof data.recurrenceInterval !== "number" ||
        data.recurrenceInterval < 1
      ) {
        errors.push(
          "recurrenceInterval must be a positive number when provided"
        );
      }
    }
    if (
      data.recurrenceEndType &&
      !Object.values(EndType).includes(data.recurrenceEndType)
    ) {
      errors.push(
        `recurrenceEndType must be one of: ${Object.values(EndType).join(", ")}`
      );
    }
    if (data.recurrenceEndDate) {
      if (!isValidInputDateTime(data.recurrenceEndDate)) {
        errors.push(
          "recurrenceEndDate must be 'YYYY-MM-DD HH:mm:ss' or ISO8601 with timezone"
        );
      }
    }
    if (
      data.recurrenceEndOccurrences !== undefined &&
      data.recurrenceEndOccurrences !== null
    ) {
      if (
        typeof data.recurrenceEndOccurrences !== "number" ||
        data.recurrenceEndOccurrences < 1
      ) {
        errors.push(
          "recurrenceEndOccurrences must be a positive number when provided"
        );
      }
    }
  }

  return {
    isValid: errors.length === 0,
    errors,
  };
};

// Formatting helpers
const pad2 = (n: number) => String(n).padStart(2, "0");
const toSqlUtc = (d: Date): string =>
  `${d.getUTCFullYear()}-${pad2(d.getUTCMonth() + 1)}-${pad2(
    d.getUTCDate()
  )} ${pad2(d.getUTCHours())}:${pad2(d.getUTCMinutes())}:${pad2(
    d.getUTCSeconds()
  )}`;
const toSqlLocal = (d: Date): string =>
  `${d.getFullYear()}-${pad2(d.getMonth() + 1)}-${pad2(d.getDate())} ${pad2(
    d.getHours()
  )}:${pad2(d.getMinutes())}:${pad2(d.getSeconds())}`;

// Parse client-provided datetime (ISO with timezone or local SQL string) into both local and UTC SQL strings
const parseClientDateTime = (
  input: string
): { localSql: string; utcSql: string; date: Date } => {
  let d: Date;
  if (input.includes("T")) {
    d = new Date(input); // ISO 8601
  } else if (isValidSqlYmdHms(input)) {
    const [datePart, timePart] = input.split(" ");
    const [y, m, day] = datePart.split("-").map(Number);
    const [hh, mm, ss] = timePart.split(":").map(Number);
    d = new Date(y, (m || 1) - 1, day || 1, hh || 0, mm || 0, ss || 0, 0); // interpret as local wall-time
  } else {
    throw new Error("Invalid datetime format");
  }
  return { localSql: toSqlLocal(d), utcSql: toSqlUtc(d), date: d };
};

// Normalize incoming times to UTC for storage, while keeping local for recurrence generation
const normalizeBookingDates = (timeStartIn: string, timeEndIn: string) => {
  const s = parseClientDateTime(timeStartIn);
  const e = parseClientDateTime(timeEndIn);
  return {
    timeStartLocal: s.localSql,
    timeEndLocal: e.localSql,
    timeStartUtc: s.utcSql,
    timeEndUtc: e.utcSql,
  } as const;
};

// Helpers for recurrence date generation
const toDate = (ymdHms: string): Date => {
  // Interpret as local time (no timezone conversion)
  const [d, t] = ymdHms.split(" ");
  const [y, m, day] = d.split("-").map(Number);
  const [hh, mm, ss] = t.split(":").map(Number);
  return new Date(y, m - 1, day, hh, mm, ss, 0);
};

const formatYmd = (d: Date): string => {
  const y = d.getFullYear();
  const m = String(d.getMonth() + 1).padStart(2, "0");
  const day = String(d.getDate()).padStart(2, "0");
  return `${y}-${m}-${day}`;
};

const addDays = (d: Date, days: number): Date => {
  const nd = new Date(d.getTime());
  nd.setDate(nd.getDate() + days);
  return nd;
};

const addMonths = (d: Date, months: number): Date => {
  const nd = new Date(d.getTime());
  const targetMonth = nd.getMonth() + months;
  nd.setMonth(targetMonth);
  return nd;
};

const weekdayToIndex: Record<string, number> = {
  sun: 0,
  mon: 1,
  tue: 2,
  wed: 3,
  thu: 4,
  fri: 5,
  sat: 6,
};

const getNthWeekdayOfMonth = (
  year: number,
  monthIndex: number,
  weekdayIndex: number,
  order: WeekOrder
): Date => {
  // monthIndex 0-11
  const firstOfMonth = new Date(year, monthIndex, 1);
  const firstWeekdayIndex = firstOfMonth.getDay();
  let dayOfMonth = 1 + ((7 + weekdayIndex - firstWeekdayIndex) % 7);
  const orderToOffset: Record<WeekOrder, number> = {
    first: 0,
    second: 7,
    third: 14,
    fourth: 21,
    last: -1,
  } as const;
  const offset = orderToOffset[order];
  if (order !== "last") {
    dayOfMonth += offset;
    return new Date(year, monthIndex, dayOfMonth);
  }
  // last: find last occurrence
  const lastOfMonth = new Date(year, monthIndex + 1, 0);
  const lastWeekday = lastOfMonth.getDay();
  const diff = (7 + lastWeekday - weekdayIndex) % 7;
  return new Date(year, monthIndex + 1, lastOfMonth.getDate() - diff);
};

type Occurrence = { timeStart: string; timeEnd: string };

const generateOccurrences = (
  baseStart: string,
  baseEnd: string,
  settings: {
    recurrenceType?: RecurrenceType | null;
    recurrenceInterval?: number | null;
    recurrenceEndType?: EndType | null;
    recurrenceEndDate?: string | null;
    recurrenceEndOccurrences?: number | null;
    recurrenceWeekdays?: string | null; // csv
    recurrenceMonthday?: number | null;
    recurrenceWeekOrder?: WeekOrder | null;
    skipWeekends?: boolean | null;
  }
): Occurrence[] => {
  const occurrences: Occurrence[] = [];
  const startDate = toDate(baseStart);
  // const endDate = toDate(baseEnd);
  // const durationMs = endDate.getTime() - startDate.getTime();

  // Determine limit
  const maxTotal = 104; // hard safety cap
  let remainingChildren = Infinity;
  if (
    settings.recurrenceEndType === "after_occurrences" &&
    settings.recurrenceEndOccurrences
  ) {
    remainingChildren = Math.max(0, settings.recurrenceEndOccurrences - 1); // exclude parent
  }

  // Treat end date as an inclusive "Until" day (compare date-only)
  const untilYmd: string | null =
    settings.recurrenceEndType === "on_date" && settings.recurrenceEndDate
      ? String(settings.recurrenceEndDate).split(" ")[0]
      : null;

  const interval = Math.max(1, settings.recurrenceInterval || 1);

  const pushIfWithin = (candidateStart: Date) => {
    if (occurrences.length >= maxTotal) return false;
    if (untilYmd) {
      const candidateYmd = formatYmd(candidateStart);
      if (candidateYmd > untilYmd) return false;
    }
    if (
      remainingChildren !== Infinity &&
      occurrences.length >= remainingChildren
    )
      return false;
    const ymd = formatYmd(candidateStart);
    const hhmmss = baseStart.split(" ")[1];
    const hhmmssEnd = baseEnd.split(" ")[1];
    const s = `${ymd} ${hhmmss}`;
    const e = `${ymd} ${hhmmssEnd}`;
    occurrences.push({ timeStart: s, timeEnd: e });
    return true;
  };

  const type = settings.recurrenceType || "weekly";
  if (type === "daily") {
    if (settings.recurrenceEndType === "after_occurrences") {
      // Iterate day by day and only count/push Mon–Fri until desired occurrences reached
      let dayOffset = 1;
      let eligibleWorkdayCount = 0;
      while (occurrences.length < maxTotal) {
        const candidate = addDays(startDate, dayOffset);
        dayOffset += 1;
        const weekday = candidate.getDay(); // 0=Sun, 6=Sat
        const isWeekend = weekday === 0 || weekday === 6;
        if (isWeekend) continue;
        eligibleWorkdayCount += 1;
        // Respect interval by only pushing every Nth workday
        if (eligibleWorkdayCount % interval !== 0) continue;
        if (!pushIfWithin(candidate)) break;
      }
    } else {
      for (let i = 1; i < maxTotal; i++) {
        const candidate = addDays(startDate, i * interval);
        if (settings.skipWeekends) {
          const wd = candidate.getDay();
          if (wd === 0 || wd === 6) continue;
        }
        if (!pushIfWithin(candidate)) break;
      }
    }
  } else if (type === "weekly" || type === "biweekly" || type === "custom") {
    const actualInterval = type === "biweekly" ? 2 : interval;
    const weekdaysCsv = (settings.recurrenceWeekdays || "").trim();
    const weekdays: number[] = weekdaysCsv
      ? weekdaysCsv
          .split(",")
          .map((d) => weekdayToIndex[d.trim()])
          .filter((n) => Number.isFinite(n))
      : [startDate.getDay()];

    // generate week by week
    // Start from the week of the original start date
    let weekStart = new Date(
      startDate.getFullYear(),
      startDate.getMonth(),
      startDate.getDate()
    );
    // Align to Sunday of that week
    weekStart = addDays(weekStart, -weekStart.getDay());
    for (let w = 0; w < maxTotal; w++) {
      if (w >= 1) {
        weekStart = addDays(weekStart, 7 * actualInterval);
      }
      for (const wd of weekdays) {
        const candidate = addDays(weekStart, wd);
        if (settings.skipWeekends && (wd === 0 || wd === 6)) {
          continue;
        }
        // skip the original date itself; only children
        if (candidate.getTime() === startDate.getTime()) continue;
        if (!pushIfWithin(candidate)) {
          return occurrences;
        }
      }
    }
  } else if (type === "monthly") {
    const hasNth = Boolean(
      settings.recurrenceWeekOrder && settings.recurrenceWeekdays
    );
    const monthday = settings.recurrenceMonthday || startDate.getDate();
    const weekdayCsv = (settings.recurrenceWeekdays || "").trim();
    const weekdayIndex = weekdayCsv
      ? weekdayToIndex[weekdayCsv.split(",")[0].trim()]
      : startDate.getDay();
    for (let m = 1; m < maxTotal; m++) {
      const base = addMonths(startDate, m * interval);
      let candidate: Date;
      if (hasNth && settings.recurrenceWeekOrder) {
        candidate = getNthWeekdayOfMonth(
          base.getFullYear(),
          base.getMonth(),
          weekdayIndex,
          settings.recurrenceWeekOrder
        );
      } else {
        const yr = base.getFullYear();
        const mo = base.getMonth();
        const lastDay = new Date(yr, mo + 1, 0).getDate();
        if (monthday > lastDay) {
          // target day (e.g., 29/30/31) does not exist this month; skip
          continue;
        }
        candidate = new Date(yr, mo, monthday);
      }
      if (settings.skipWeekends) {
        const wd = candidate.getDay();
        if (wd === 0 || wd === 6) {
          // skip weekend occurrences when requested
          continue;
        }
      }
      if (!pushIfWithin(candidate)) break;
    }
  }
  return occurrences;
};

export async function POST(request: NextRequest) {
  try {
    const body: CreateBookingRequest = await request.json();
    const validation = validateBookingData(body);
    if (!validation.isValid) {
      return NextResponse.json(
        {
          success: false,
          error: "Validation failed",
          details: validation.errors,
        },
        { status: 400 }
      );
    }

    // Ensure DB session interprets TIMESTAMP values as UTC for inserts/selects
    try {
      await prisma.$executeRaw`SET time_zone = '+00:00'`;
    } catch {}

<<<<<<< HEAD
    const { timeStartLocal, timeEndLocal, timeStartUtc, timeEndUtc } =
      normalizeBookingDates(body.timeStart, body.timeEnd);

    // If recurrenceEndDate provided, normalize to UTC for storage
    const recurrenceEndUtc =
      body.recurrenceEndDate && isValidInputDateTime(body.recurrenceEndDate)
        ? parseClientDateTime(body.recurrenceEndDate).utcSql
        : null;

    // Precompute a single NOW in UTC for consistent timestamps
    const nowUtcSql = toSqlUtc(new Date());
=======
      const { timeStart, timeEnd } = parseBookingDates(
        body.timeStart,
        body.timeEnd
      );
      const interpreterCount = await getInterpreterCount();
>>>>>>> b4f7d1f3

    // Use an interactive transaction to keep operations atomic (insert + related records)
    const result = await prisma.$transaction(
      async (tx) => {
        // Ensure transaction connection uses UTC session timezone
        try {
          await tx.$executeRaw`SET time_zone = '+00:00'`;
        } catch {}

        // Ensure foreign-key rows exist for owner/interpreter (dev safety)
        const ownerCode = (body.ownerEmpCode || "").trim();
        if (ownerCode) {
          await tx.employee.upsert({
            where: { empCode: ownerCode },
            update: {},
            create: { empCode: ownerCode },
          } as Parameters<typeof tx.employee.upsert>[0]);
        }
        const interpreterCode = (body.interpreterEmpCode || "").trim();
        if (interpreterCode) {
          await tx.employee.upsert({
            where: { empCode: interpreterCode },
            update: {},
            create: { empCode: interpreterCode },
          } as Parameters<typeof tx.employee.upsert>[0]);
        }
        // Acquire a global advisory lock to serialize overlap checks + insert
        const lockKey = "booking_global_capacity";
        const lockRes = await tx.$queryRaw<Array<{ locked: number | bigint }>>`
          SELECT GET_LOCK(${lockKey}, 5) AS locked
        `;
        const lockedVal = lockRes?.[0]?.locked;
        const lockOk = lockedVal != null ? Number(lockedVal) === 1 : false;
        if (!lockOk) {
          throw new Error("Failed to acquire global booking lock");
        }
        try {
          // helper to perform capacity check
          const capacityOk = async (ts: string, te: string) => {
            const capCounts = await tx.$queryRaw<
              Array<{ cnt: number | bigint }>
            >`
              SELECT COUNT(*) AS cnt
              FROM BOOKING_PLAN
              WHERE BOOKING_STATUS <> 'cancel'
              AND (TIME_START < ${te} AND TIME_END > ${ts})
              FOR UPDATE
            `;
<<<<<<< HEAD
            const capCntVal = capCounts?.[0]?.cnt;
            const totalOverlap = capCntVal != null ? Number(capCntVal) : 0;
            return totalOverlap < GLOBAL_SLOT_CAPACITY;
          };
=======
              const capCntVal = capCounts?.[0]?.cnt;
              const totalOverlap = capCntVal != null ? Number(capCntVal) : 0;
              return totalOverlap < interpreterCount;
            };
>>>>>>> b4f7d1f3

          // 1) Global capacity check (NOT by room) for parent
          const capCounts = await tx.$queryRaw<Array<{ cnt: number | bigint }>>`
            SELECT COUNT(*) AS cnt
            FROM BOOKING_PLAN
            WHERE BOOKING_STATUS <> 'cancel'
            AND (TIME_START < ${timeEndUtc} AND TIME_END > ${timeStartUtc})
            FOR UPDATE
          `;
<<<<<<< HEAD
          const capCntVal = capCounts?.[0]?.cnt;
          const totalOverlap = capCntVal != null ? Number(capCntVal) : 0;
          if (totalOverlap >= GLOBAL_SLOT_CAPACITY) {
            return {
              success: false as const,
              status: 409,
              body: {
                success: false,
                error: "Time slot full",
                message: "The selected time slot has reached its capacity",
                code: "CAPACITY_FULL",
                data: { totalOverlap, capacity: GLOBAL_SLOT_CAPACITY },
              },
            };
          }
=======
            const capCntVal = capCounts?.[0]?.cnt;
            const totalOverlap = capCntVal != null ? Number(capCntVal) : 0;
            if (totalOverlap >= interpreterCount) {
              return {
                success: false as const,
                status: 409,
                body: {
                  success: false,
                  error: "Time slot full",
                  message: "The selected time slot has reached its capacity",
                  code: "CAPACITY_FULL",
                  data: { totalOverlap, capacity: interpreterCount },
                },
              };
            }
>>>>>>> b4f7d1f3

          // 2) Same-room overlap warning (informational, requires confirmation)
          const sameRoomCounts = await tx.$queryRaw<
            Array<{ cnt: number | bigint }>
          >`
            SELECT COUNT(*) AS cnt
            FROM BOOKING_PLAN
            WHERE MEETING_ROOM = ${body.meetingRoom}
            AND BOOKING_STATUS <> 'cancel'
            AND (TIME_START < ${timeEndUtc} AND TIME_END > ${timeStartUtc})
          `;
          const sameRoomCntVal = sameRoomCounts?.[0]?.cnt;
          const sameRoomOverlap =
            sameRoomCntVal != null ? Number(sameRoomCntVal) : 0;
          if (sameRoomOverlap > 0 && !body.force) {
            return {
              success: false as const,
              status: 409,
              body: {
                success: false,
                error: "Overlap warning",
                message:
                  "This room already has a booking overlapping this time. Do you want to proceed?",
                code: "OVERLAP_WARNING",
                data: {
                  meetingRoom: body.meetingRoom.trim(),
                  overlapCount: sameRoomOverlap,
                },
              },
            };
          }

          // 3) Insert parent booking (capacity still enforced by the global lock + check)
          await tx.$executeRaw`
            INSERT INTO BOOKING_PLAN (
              \`OWNER_EMP_CODE\`, \`OWNER_GROUP\`, \`MEETING_ROOM\`, \`MEETING_TYPE\`, \`MEETING_DETAIL\`, \`APPLICABLE_MODEL\`, \`TIME_START\`, \`TIME_END\`, \`INTERPRETER_EMP_CODE\`, \`BOOKING_STATUS\`,
              \`DR_TYPE\`, \`OTHER_TYPE\`, \`OTHER_TYPE_SCOPE\`,
              \`IS_RECURRING\`, \`RECURRENCE_TYPE\`, \`RECURRENCE_INTERVAL\`, \`RECURRENCE_END_TYPE\`, \`RECURRENCE_END_DATE\`, \`RECURRENCE_END_OCCURRENCES\`, \`RECURRENCE_WEEKDAYS\`, \`RECURRENCE_MONTHDAY\`, \`RECURRENCE_WEEK_ORDER\`,
              \`created_at\`, \`updated_at\`
            ) VALUES (
              ${body.ownerEmpCode.trim()}, ${
            body.ownerGroup
          }, ${body.meetingRoom.trim()}, ${body.meetingType ?? null}, ${
            body.meetingDetail ?? null
          }, ${body.applicableModel ?? null}, ${timeStartUtc}, ${timeEndUtc}, ${
            body.interpreterEmpCode ?? null
          }, ${body.bookingStatus || BookingStatus.waiting},
              ${body.drType ?? null}, ${body.otherType ?? null}, ${
            body.otherTypeScope ?? null
          },
              ${body.isRecurring ? 1 : 0}, ${body.recurrenceType ?? null}, ${
            body.recurrenceInterval ?? null
          }, ${body.recurrenceEndType ?? null}, ${recurrenceEndUtc}, ${
            body.recurrenceEndOccurrences ?? null
          }, ${body.recurrenceWeekdays ?? null}, ${
            body.recurrenceMonthday ?? null
          }, ${body.recurrenceWeekOrder ?? null},
              ${nowUtcSql}, ${nowUtcSql}
            )
          `;
          const inserted = await tx.$queryRaw<
            Array<{ id: number | bigint }>
          >`SELECT LAST_INSERT_ID() as id`;
          const bookingIdValue = inserted?.[0]?.id;
          const bookingId =
            bookingIdValue != null ? Number(bookingIdValue) : null;

          // Persist invite emails if provided
          if (
            bookingId &&
            Array.isArray(body.inviteEmails) &&
            body.inviteEmails.length > 0
          ) {
            const emailsToInsert = body.inviteEmails
              .filter(
                (email: string) =>
                  typeof email === "string" && email.trim().length > 0
              )
              .map((email: string) => ({ bookingId, email: email.trim() }));
            if (emailsToInsert.length > 0) {
              await tx.inviteEmailList.createMany({
                data: emailsToInsert,
                skipDuplicates: true,
              });
            }
          }

          // 4) If recurring, generate and insert child occurrences
          let childrenInserted = 0;
          if (bookingId && body.isRecurring) {
            // Generate occurrences based on LOCAL wall-time so the pattern stays consistent for the user
            const occ = generateOccurrences(timeStartLocal, timeEndLocal, {
              recurrenceType: body.recurrenceType,
              recurrenceInterval: body.recurrenceInterval,
              recurrenceEndType: body.recurrenceEndType,
              recurrenceEndDate: body.recurrenceEndDate ?? null,
              recurrenceEndOccurrences: body.recurrenceEndOccurrences ?? null,
              recurrenceWeekdays: body.recurrenceWeekdays ?? null,
              recurrenceMonthday: body.recurrenceMonthday ?? null,
              recurrenceWeekOrder: body.recurrenceWeekOrder ?? null,
              skipWeekends: body.skipWeekends ?? null,
            });
            for (const o of occ) {
              // Convert each occurrence to UTC for storage
              const childNorm = normalizeBookingDates(o.timeStart, o.timeEnd);
              const tsUtc = childNorm.timeStartUtc;
              const teUtc = childNorm.timeEndUtc;
              // capacity check per child
              const capOk = await capacityOk(tsUtc, teUtc);
              if (!capOk) continue;
              // same-room warning: skip check if force is true
              if (!body.force) {
                const sameRoomCountsChild = await tx.$queryRaw<
                  Array<{ cnt: number | bigint }>
                >`
                  SELECT COUNT(*) AS cnt
                  FROM BOOKING_PLAN
                  WHERE MEETING_ROOM = ${body.meetingRoom}
                  AND BOOKING_STATUS <> 'cancel'
                  AND (TIME_START < ${teUtc} AND TIME_END > ${tsUtc})
                `;
                const overlapVal = sameRoomCountsChild?.[0]?.cnt;
                const overlapCount =
                  overlapVal != null ? Number(overlapVal) : 0;
                if (overlapCount > 0) continue; // skip conflicting child unless forced
              }

              await tx.$executeRaw`
                INSERT INTO BOOKING_PLAN (
                  \`OWNER_EMP_CODE\`, \`OWNER_GROUP\`, \`MEETING_ROOM\`, \`MEETING_TYPE\`, \`MEETING_DETAIL\`, \`APPLICABLE_MODEL\`, \`TIME_START\`, \`TIME_END\`, \`INTERPRETER_EMP_CODE\`, \`BOOKING_STATUS\`, \`PARENT_BOOKING_ID\`,
                  \`DR_TYPE\`, \`OTHER_TYPE\`, \`OTHER_TYPE_SCOPE\`,
                  \`created_at\`, \`updated_at\`
                ) VALUES (
                  ${body.ownerEmpCode.trim()}, ${
                body.ownerGroup
              }, ${body.meetingRoom.trim()}, ${body.meetingType ?? null}, ${
                body.meetingDetail ?? null
              }, ${body.applicableModel ?? null}, ${tsUtc}, ${teUtc}, ${
                body.interpreterEmpCode ?? null
              }, ${body.bookingStatus || BookingStatus.waiting}, ${bookingId},
                  ${body.drType ?? null}, ${body.otherType ?? null}, ${
                body.otherTypeScope ?? null
              },
                  ${nowUtcSql}, ${nowUtcSql}
                )
              `;
              // copy invite emails if any
              if (
                Array.isArray(body.inviteEmails) &&
                body.inviteEmails.length > 0
              ) {
                const childInserted = await tx.$queryRaw<
                  Array<{ id: number | bigint }>
                >`SELECT LAST_INSERT_ID() as id`;
                const childIdVal = childInserted?.[0]?.id;
                const childId = childIdVal != null ? Number(childIdVal) : null;
                if (childId) {
                  const emailsToInsertChild = body.inviteEmails
                    .filter(
                      (email: string) =>
                        typeof email === "string" && email.trim().length > 0
                    )
                    .map((email: string) => ({
                      bookingId: childId,
                      email: email.trim(),
                    }));
                  await tx.inviteEmailList.createMany({
                    data: emailsToInsertChild,
                    skipDuplicates: true,
                  });
                }
              }
              childrenInserted++;
            }
          }

          return {
            success: true as const,
            status: 201,
            body: {
              success: true,
              message: "Booking created successfully",
              data: {
                bookingId,
                meetingRoom: body.meetingRoom.trim(),
                timeStart: timeStartUtc,
                timeEnd: timeEndUtc,
                bookingStatus: body.bookingStatus || BookingStatus.waiting,
                inviteEmailsSaved: Array.isArray(body.inviteEmails)
                  ? body.inviteEmails.length
                  : 0,
                recurringChildrenInserted: childrenInserted,
                autoAssignment: null as RunResult | null, // Will be set after transaction
              },
            },
          };
        } finally {
          await tx.$queryRaw`SELECT RELEASE_LOCK(${lockKey})`;
        }
      },
      { timeout: 10000 }
    );

    // Auto-assign interpreter AFTER transaction commits (if enabled and no interpreter specified)
    let autoAssignmentResult = null;
    if (
      result.body.success &&
      result.body.data.bookingId &&
      !body.interpreterEmpCode
    ) {
      try {
        console.log(
          `🚀 Starting auto-assignment for booking ${result.body.data.bookingId} (after transaction)`
        );
        const { run } = await import("@/lib/assignment/core/run");

        // If this is a recurring booking, assign parent and all children individually
        if (body.isRecurring) {
          console.log(
            `🔄 Processing recurring booking with ${result.body.data.recurringChildrenInserted} children`
          );

          // 1. Run auto-assignment for parent booking
          autoAssignmentResult = await run(result.body.data.bookingId);
          console.log(
            `📊 Parent auto-assignment result:`,
            autoAssignmentResult
          );

          // 2. Get all child bookings for this parent
          const childBookings = await prisma.bookingPlan.findMany({
            where: { parentBookingId: result.body.data.bookingId },
            select: { bookingId: true, timeStart: true, timeEnd: true },
          });
          console.log(
            `📋 Found ${childBookings.length} child bookings to assign individually`
          );

          // 3. Run auto-assignment for each child booking
          let successfulChildAssignments = 0;
          const childResults = [];

          for (const childBooking of childBookings) {
            try {
              console.log(
                `🔄 Running auto-assignment for child booking ${childBooking.bookingId}`
              );
              const childResult = await run(childBooking.bookingId);
              childResults.push({
                bookingId: childBooking.bookingId,
                result: childResult,
              });

              if (childResult.status === "assigned") {
                successfulChildAssignments++;
                console.log(
                  `✅ Child booking ${childBooking.bookingId} assigned to ${childResult.interpreterId}`
                );
              } else {
                console.log(
                  `⚠️ Child booking ${childBooking.bookingId} assignment result: ${childResult.status} - ${childResult.reason}`
                );
              }
            } catch (error) {
              console.error(
                `❌ Failed to assign child booking ${childBooking.bookingId}:`,
                error
              );
              childResults.push({
                bookingId: childBooking.bookingId,
                result: { status: "escalated", reason: "assignment error" },
              });
            }
          }

          // 4. Update the result to show all assignments
          autoAssignmentResult = {
            ...autoAssignmentResult,
            childAssignments: successfulChildAssignments,
            totalChildren: childBookings.length,
            childResults: childResults,
            message: `Parent: ${autoAssignmentResult.status}, Children: ${successfulChildAssignments}/${childBookings.length} assigned`,
          };
        } else {
          // Non-recurring booking - normal flow
          autoAssignmentResult = await run(result.body.data.bookingId);
          console.log(`📊 Auto-assignment result:`, autoAssignmentResult);
        }

        // Update the response with auto-assignment result
        result.body.data.autoAssignment = autoAssignmentResult;
      } catch (error) {
        console.error("❌ Auto-assignment failed:", error);
        result.body.data.autoAssignment = {
          status: "escalated",
          reason: "auto-assignment error",
        };
      }
    }

    return NextResponse.json<ApiResponse>(result.body as ApiResponse, {
      status: result.status,
    });
  } catch (error) {
    console.error("Error creating booking:", error);
    return NextResponse.json(
      {
        success: false,
        error: "Internal server error",
        message: "An unexpected error occurred while creating the booking",
      },
      { status: 500 }
    );
  }
}

// Optional: Add a GET method to retrieve bookings
export async function GET(request: NextRequest) {
  try {
    const { searchParams } = new URL(request.url);
    const limit = parseInt(searchParams.get("limit") || "10");
    const offset = parseInt(searchParams.get("offset") || "0");
    const meetingRoom = searchParams.get("meetingRoom");

    const where: Record<string, unknown> = {};
    if (meetingRoom) where.meetingRoom = meetingRoom;

    const bookings = await prisma.bookingPlan.findMany({
      where,
      orderBy: { timeStart: "asc" },
      take: limit,
      skip: offset,
    });

    return NextResponse.json({
      success: true,
      data: bookings,
      pagination: {
        limit,
        offset,
        total: await prisma.bookingPlan.count({ where }),
      },
    });
  } catch (error) {
    console.error("Error fetching bookings:", error);
    return NextResponse.json(
      {
        success: false,
        error: "Internal server error",
        message: "An unexpected error occurred while fetching bookings",
      },
      { status: 500 }
    );
  }
}<|MERGE_RESOLUTION|>--- conflicted
+++ resolved
@@ -16,34 +16,16 @@
 
 // Interface moved to '@/types/booking-requests'
 
-<<<<<<< HEAD
-// Global capacity across all rooms
-const GLOBAL_SLOT_CAPACITY = 2;
-=======
   // Global capacity across all rooms
   //const GLOBAL_SLOT_CAPACITY = 2;
->>>>>>> b4f7d1f3
 
 // Standard API response shape moved to '@/types/api'
 
-// Date validation helpers
-// Accept either strict "YYYY-MM-DD HH:mm:ss" or ISO8601 with timezone (e.g. 2025-09-12T01:00:00Z)
-const isValidSqlYmdHms = (s: string): boolean =>
-  /^\d{4}-\d{2}-\d{2} \d{2}:\d{2}:\d{2}$/.test(s);
-const isValidIso = (s: string): boolean =>
-  /^\d{4}-\d{2}-\d{2}T\d{2}:\d{2}(:\d{2}(\.\d{1,3})?)?(Z|[+-]\d{2}:?\d{2})$/.test(
-    s
-  );
-const isValidInputDateTime = (s: string | null | undefined): s is string =>
-  typeof s === "string" && (isValidSqlYmdHms(s) || isValidIso(s));
-
-<<<<<<< HEAD
-// Validation function
-const validateBookingData = (
-  data: CreateBookingRequest
-): { isValid: boolean; errors: string[] } => {
-  const errors: string[] = [];
-=======
+  // Date validation helper: strict "YYYY-MM-DD HH:mm:ss"
+  const isValidDateString = (s: string): boolean => {
+    return /^\d{4}-\d{2}-\d{2} \d{2}:\d{2}:\d{2}$/.test(s);
+  };
+
   const getInterpreterCount = async (): Promise<number> => {
     try {
       const count = await prisma.employee.count({
@@ -62,12 +44,11 @@
     }
   };
 
-  // Validation function
-  const validateBookingData = (
-    data: CreateBookingRequest
-  ): { isValid: boolean; errors: string[] } => {
-    const errors: string[] = [];
->>>>>>> b4f7d1f3
+// Validation function
+const validateBookingData = (
+  data: CreateBookingRequest
+): { isValid: boolean; errors: string[] } => {
+  const errors: string[] = [];
 
   // Required field validations
   if (
@@ -617,30 +598,11 @@
       );
     }
 
-    // Ensure DB session interprets TIMESTAMP values as UTC for inserts/selects
-    try {
-      await prisma.$executeRaw`SET time_zone = '+00:00'`;
-    } catch {}
-
-<<<<<<< HEAD
-    const { timeStartLocal, timeEndLocal, timeStartUtc, timeEndUtc } =
-      normalizeBookingDates(body.timeStart, body.timeEnd);
-
-    // If recurrenceEndDate provided, normalize to UTC for storage
-    const recurrenceEndUtc =
-      body.recurrenceEndDate && isValidInputDateTime(body.recurrenceEndDate)
-        ? parseClientDateTime(body.recurrenceEndDate).utcSql
-        : null;
-
-    // Precompute a single NOW in UTC for consistent timestamps
-    const nowUtcSql = toSqlUtc(new Date());
-=======
       const { timeStart, timeEnd } = parseBookingDates(
         body.timeStart,
         body.timeEnd
       );
       const interpreterCount = await getInterpreterCount();
->>>>>>> b4f7d1f3
 
     // Use an interactive transaction to keep operations atomic (insert + related records)
     const result = await prisma.$transaction(
@@ -689,17 +651,10 @@
               AND (TIME_START < ${te} AND TIME_END > ${ts})
               FOR UPDATE
             `;
-<<<<<<< HEAD
-            const capCntVal = capCounts?.[0]?.cnt;
-            const totalOverlap = capCntVal != null ? Number(capCntVal) : 0;
-            return totalOverlap < GLOBAL_SLOT_CAPACITY;
-          };
-=======
               const capCntVal = capCounts?.[0]?.cnt;
               const totalOverlap = capCntVal != null ? Number(capCntVal) : 0;
               return totalOverlap < interpreterCount;
             };
->>>>>>> b4f7d1f3
 
           // 1) Global capacity check (NOT by room) for parent
           const capCounts = await tx.$queryRaw<Array<{ cnt: number | bigint }>>`
@@ -709,23 +664,6 @@
             AND (TIME_START < ${timeEndUtc} AND TIME_END > ${timeStartUtc})
             FOR UPDATE
           `;
-<<<<<<< HEAD
-          const capCntVal = capCounts?.[0]?.cnt;
-          const totalOverlap = capCntVal != null ? Number(capCntVal) : 0;
-          if (totalOverlap >= GLOBAL_SLOT_CAPACITY) {
-            return {
-              success: false as const,
-              status: 409,
-              body: {
-                success: false,
-                error: "Time slot full",
-                message: "The selected time slot has reached its capacity",
-                code: "CAPACITY_FULL",
-                data: { totalOverlap, capacity: GLOBAL_SLOT_CAPACITY },
-              },
-            };
-          }
-=======
             const capCntVal = capCounts?.[0]?.cnt;
             const totalOverlap = capCntVal != null ? Number(capCntVal) : 0;
             if (totalOverlap >= interpreterCount) {
@@ -741,7 +679,6 @@
                 },
               };
             }
->>>>>>> b4f7d1f3
 
           // 2) Same-room overlap warning (informational, requires confirmation)
           const sameRoomCounts = await tx.$queryRaw<
