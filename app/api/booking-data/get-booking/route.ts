--- conflicted
+++ resolved
@@ -51,13 +51,6 @@
         startTime: extractHHMM(b.timeStart.toISOString()),          // "HH:mm"
         endTime: extractHHMM(b.timeEnd.toISOString()),              // "HH:mm"
         requestedTime: `${extractYMD(b.createdAt.toISOString())} ${extractHHMM(b.createdAt.toISOString())}:00`,
-<<<<<<< HEAD
-        isDR: b.meetingType === "DR",                              // boolean - based on meetingType
-        drType: b.drType,                                          // DR type from schema
-        meetingType: b.meetingType,                                // Meeting type from schema (DR/PDR/VIP/...)
-        otherType: b.otherType,                                    // Other type from schema
-=======
->>>>>>> 155584d8
       };
     });
 
