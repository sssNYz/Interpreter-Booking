  // NOTE: Protected by middleware via cookie session
  // app/api/bookings/route.ts
  import { NextResponse } from "next/server";
  import prisma from "@/prisma/prisma";

  export const dynamic = "force-dynamic";

  // Return ISO8601 timestamps consistently; UI derives local display

  // 'approve'|'cancel'|'waiting'|'complet' -> 'Approve'|'Cancel'|'Wait'|'Complete'
  const mapStatus = (
    s: "approve" | "cancel" | "waiting" | "complet"
  ): "Approve" | "Cancel" | "Wait" | "Complete" => {
    if (s === "approve") return "Approve";
    if (s === "cancel") return "Cancel";
    if (s === "waiting") return "Wait";
    return "Complete";
  };

  export async function GET() {
    // Ensure Prisma session works in UTC
    try { await prisma.$executeRaw`SET time_zone = '+00:00'`; } catch {}

    const rows = await prisma.bookingPlan.findMany({
      orderBy: { timeStart: "asc" },
      include: {
        employee: { select: { firstNameEn: true, lastNameEn: true } },             // เจ้าของ
        interpreterEmployee: { select: { firstNameEn: true, lastNameEn: true } },  // ล่าม (nullable)
      },
    });

    const result = rows.map((b) => {
      const bookedBy = `${b.employee?.firstNameEn ?? ""} ${b.employee?.lastNameEn ?? ""}`.trim();
      const interpreter = b.interpreterEmployee
        ? `${b.interpreterEmployee.firstNameEn ?? ""} ${b.interpreterEmployee.lastNameEn ?? ""}`.trim()
        : "";

      return {
        id: b.bookingId,
        interpreter,
        room: b.meetingRoom,
        group: b.ownerGroup,
        meetingDetail: b.meetingDetail ?? "",
        // legacy compatibility
        topic: b.meetingDetail ?? "",
<<<<<<< HEAD
        bookedBy,
        status: mapStatus(b.bookingStatus),
        timeStart: b.timeStart.toISOString(),
        timeEnd: b.timeEnd.toISOString(),
        createdAt: b.createdAt.toISOString(),
=======

        bookedBy,                                 // ชื่อผู้จอง
        status: mapStatus(b.bookingStatus),          // 'Approve' | 'Wait' | 'Cancel'
        startTime: extractHHMM(b.timeStart.toISOString()),          // "HH:mm"
        endTime: extractHHMM(b.timeEnd.toISOString()),              // "HH:mm"
        requestedTime: `${extractYMD(b.createdAt.toISOString())} ${extractHHMM(b.createdAt.toISOString())}:00`,
>>>>>>> ca742e55
      };
    });

    return NextResponse.json(result);
  }<|MERGE_RESOLUTION|>--- conflicted
+++ resolved
@@ -43,20 +43,12 @@
         meetingDetail: b.meetingDetail ?? "",
         // legacy compatibility
         topic: b.meetingDetail ?? "",
-<<<<<<< HEAD
-        bookedBy,
-        status: mapStatus(b.bookingStatus),
-        timeStart: b.timeStart.toISOString(),
-        timeEnd: b.timeEnd.toISOString(),
-        createdAt: b.createdAt.toISOString(),
-=======
 
         bookedBy,                                 // ชื่อผู้จอง
         status: mapStatus(b.bookingStatus),          // 'Approve' | 'Wait' | 'Cancel'
         startTime: extractHHMM(b.timeStart.toISOString()),          // "HH:mm"
         endTime: extractHHMM(b.timeEnd.toISOString()),              // "HH:mm"
         requestedTime: `${extractYMD(b.createdAt.toISOString())} ${extractHHMM(b.createdAt.toISOString())}:00`,
->>>>>>> ca742e55
       };
     });
 
