--- conflicted
+++ resolved
@@ -70,9 +70,6 @@
     return "other";
   };
 
-<<<<<<< HEAD
-  const result: BookingData[] = bookings.map((b) => ({
-=======
   const result: BookingData[] = (bookings as Array<{
     bookingId: number;
     ownerEmpCode: string;
@@ -89,7 +86,6 @@
     interpreterEmployee?: { empCode: string | null; firstNameEn: string | null; lastNameEn: string | null } | null;
     
   }>).map((b) => ({
->>>>>>> 5f523c8b
     bookingId: b.bookingId,
     ownerEmpCode: b.ownerEmpCode,
     ownerName: b.employee?.firstNameEn ?? "",
@@ -99,12 +95,8 @@
     ownerGroup: asOwnerGroup(b.ownerGroup),
     meetingRoom: b.meetingRoom,
     meetingDetail: b.meetingDetail ?? "",
-<<<<<<< HEAD
-    highPriority: false, // Field doesn't exist in schema, default to false
-=======
     meetingType: b.meetingType,
     // highPriority removed from API response
->>>>>>> 5f523c8b
     timeStart: formatDateTime(b.timeStart),
     timeEnd: formatDateTime(b.timeEnd),
     interpreterId: b.interpreterEmployee?.empCode ?? null,
