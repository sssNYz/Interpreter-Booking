// NOTE: Protected by middleware via cookie session
import prisma from '@/prisma/prisma';
import { cookies } from 'next/headers';
import { SESSION_COOKIE_NAME, verifySessionCookieValue } from '@/lib/auth/session';
import { centerPart } from '@/utils/users';
import type { BookingData, OwnerGroup as OwnerGroupUI } from '@/types/booking';
export const dynamic = "force-dynamic";
export const runtime = "nodejs";

export async function GET(
  request: Request,
  context: { params: { year: string; month: string } }
) {
  const { year, month } = context.params;

  const yearNum = parseInt(year);
  const monthNum = parseInt(month);

  if (
    isNaN(yearNum) ||
    isNaN(monthNum) ||
    monthNum < 1 ||
    monthNum > 12 ||
    yearNum < 2000
  ) {
    return new Response(JSON.stringify({ error: "Invalid year or month" }), {
      status: 400,
    });
  }

  // Keep API session in UTC so Prisma Dates are true UTC
  try {
    await prisma.$executeRaw`SET time_zone = '+00:00'`;
  } catch {}

  // Use UTC month boundaries to match UTC storage
  const startDate = new Date(Date.UTC(yearNum, monthNum - 1, 1, 0, 0, 0));
  const endDate = new Date(Date.UTC(yearNum, monthNum, 0, 23, 59, 59));

  const bookings = await prisma.bookingPlan.findMany({
    where: {
      timeStart: {
        gte: startDate,
        lte: endDate,
      },
    },
    orderBy: { timeStart: "asc" },
    select: {
      bookingId: true,
      ownerEmpCode: true,
      ownerGroup: true,
      meetingRoom: true,
      meetingDetail: true,
      meetingType: true,
      timeStart: true,
      timeEnd: true,
      bookingStatus: true,
      createdAt: true,
      updatedAt: true,
      employee: {
        select: { firstNameEn: true, lastNameEn: true, email: true, telExt: true, deptPath: true },
      },
      interpreterEmployee: {
        select: {
          empCode: true,
          firstNameEn: true,
          lastNameEn: true,
        },
      },
    },
  });

  // Determine current user roles and allowed centers based on 'view' via Environment
  const url = new URL(request.url);
  const viewRaw = (url.searchParams.get('view') || '').toLowerCase();
  const cookieStore = await cookies();
  const cookieValue = cookieStore.get(SESSION_COOKIE_NAME)?.value;
  const parsed = verifySessionCookieValue(cookieValue);
  let roles: string[] = [];
  let myCenter: string | null = null;
  let adminEnvCenters: string[] = [];
  let userEnvCenters: string[] = [];
  if (parsed) {
    const me = await prisma.employee.findUnique({
      where: { empCode: parsed.empCode },
<<<<<<< HEAD
      include: { userRoles: true },
=======
>>>>>>> b7c7a6f5
    });
    if (me) {
      // Get user roles
      const userRoles = await prisma.userRole.findMany({
        where: { userId: me.id },
      });
      roles = userRoles.map(r => r.roleCode);

      myCenter = centerPart(me.deptPath);
<<<<<<< HEAD
      // Admin environments → union of centers
      if (roles.includes('ADMIN') || roles.includes('SUPER_ADMIN')) {
        const envs = await prisma.environmentAdmin.findMany({
          where: { adminEmpCode: me.empCode },
          select: { environment: { select: { centers: { select: { center: true } } } } },
        });
        adminEnvCenters = envs.flatMap(e => e.environment.centers.map(c => c.center));
      }
      // User environment (by own center)
      if (myCenter) {
        const envCenter = await prisma.environmentCenter.findUnique({ where: { center: myCenter } });
        if (envCenter) {
          const env = await prisma.environment.findUnique({ where: { id: envCenter.environmentId }, select: { centers: { select: { center: true } } } });
          userEnvCenters = env?.centers.map(c => c.center) ?? [];
        }
      }
=======

      // Get admin visions
      const adminVisions = await prisma.adminVision.findMany({
        where: { adminEmpCode: me.empCode },
      });
      adminCenters = adminVisions
        .map((v: { deptPath: string }) => centerPart(v.deptPath))
        .filter((x: string | null): x is string => Boolean(x));
>>>>>>> b7c7a6f5
    }
  }
  const hasAdmin = roles.includes('ADMIN') || roles.includes('SUPER_ADMIN');
  const isSuper = roles.includes('SUPER_ADMIN');
  const view: 'user' | 'admin' | 'all' = viewRaw === 'user' || viewRaw === 'admin' || viewRaw === 'all'
    ? (viewRaw as 'user' | 'admin' | 'all')
    : (hasAdmin ? 'admin' : 'user');

  // Build interpreter-based environment sets
  // Admin: interpreters belonging to admin's environments
  let adminEnvInterpreterCodes: string[] = [];
  // User: interpreters belonging to the user's environment
  let userEnvInterpreterCodes: string[] = [];

  if (hasAdmin) {
    const envs = await prisma.environmentAdmin.findMany({
      where: { adminEmpCode: parsed?.empCode ?? "" },
      select: { environmentId: true },
    });
    const envIds = envs.map(e => e.environmentId);
    if (envIds.length > 0) {
      const links = await prisma.environmentInterpreter.findMany({
        where: { environmentId: { in: envIds } },
        select: { interpreterEmpCode: true },
      });
      adminEnvInterpreterCodes = links.map(l => l.interpreterEmpCode);
    }
  }

  if (myCenter) {
    const ec = await prisma.environmentCenter.findUnique({ where: { center: myCenter } });
    if (ec) {
      const links = await prisma.environmentInterpreter.findMany({
        where: { environmentId: ec.environmentId },
        select: { interpreterEmpCode: true },
      });
      userEnvInterpreterCodes = links.map(l => l.interpreterEmpCode);
    }
  }

  let filtered = bookings;
  if (isSuper && (view === 'admin' || view === 'all')) {
    // super admin sees all
    filtered = bookings;
  } else if (view === 'admin' && hasAdmin) {
    const allowCenters = new Set((adminEnvCenters.length ? adminEnvCenters : (myCenter ? [myCenter] : [])));
    const allowInterpreters = new Set(adminEnvInterpreterCodes);
    filtered = bookings.filter(b => {
      const c = centerPart(b.employee?.deptPath ?? null);
      const inCenters = c ? allowCenters.has(c) : false;
      const byInterpreter = b.interpreterEmployee?.empCode ? allowInterpreters.has(b.interpreterEmployee.empCode) : false;
      return inCenters || byInterpreter;
    });
  } else {
    // user view (default)
    const allowCenters = new Set((userEnvCenters.length ? userEnvCenters : (myCenter ? [myCenter] : [])));
    const allowInterpreters = new Set(userEnvInterpreterCodes);
    filtered = bookings.filter(b => {
      const c = centerPart(b.employee?.deptPath ?? null);
      const inCenters = c ? allowCenters.has(c) : false;
      const byInterpreter = b.interpreterEmployee?.empCode ? allowInterpreters.has(b.interpreterEmployee.empCode) : false;
      return inCenters || byInterpreter;
    });
  }

  // Map to the BookingData shape expected by the frontend
  const toIso = (d: Date) => d.toISOString();
  const extractYMD = (iso: string) => iso.split("T")[0];
  const extractHMS = (iso: string) => iso.split("T")[1].slice(0, 8);
  const formatDateTime = (d: Date): string => `${extractYMD(toIso(d))} ${extractHMS(toIso(d))}`;

  const asOwnerGroup = (v: unknown): OwnerGroupUI => {
    const s = String(v || "").toLowerCase();
    if (s === "software" || s === "iot" || s === "hardware" || s === "other")
      return s as OwnerGroupUI;
    return "other";
  };

  const result: BookingData[] = (filtered as Array<{
    bookingId: number;
    ownerEmpCode: string;
    ownerGroup: string;
    meetingRoom: string;
    meetingType: string;
    meetingDetail: string | null;
    timeStart: Date;
    timeEnd: Date;
    bookingStatus: string;
    createdAt: Date;
    updatedAt: Date;
    employee?: { firstNameEn: string | null; lastNameEn: string | null; email: string | null; telExt: string | null; deptPath?: string | null } | null;
    interpreterEmployee?: { empCode: string | null; firstNameEn: string | null; lastNameEn: string | null } | null;

  }>).map((b) => ({
    bookingId: b.bookingId,
    ownerEmpCode: b.ownerEmpCode,
    ownerName: b.employee?.firstNameEn ?? "",
    ownerSurname: b.employee?.lastNameEn ?? "",
    ownerEmail: b.employee?.email ?? "",
    ownerTel: b.employee?.telExt ?? "",
    ownerGroup: asOwnerGroup(b.ownerGroup),
    meetingRoom: b.meetingRoom,
    meetingDetail: b.meetingDetail ?? "",
    meetingType: b.meetingType,
    // highPriority removed from API response
    timeStart: b.timeStart.toISOString(),
    timeEnd: b.timeEnd.toISOString(),
    interpreterId: b.interpreterEmployee?.empCode ?? null,
    interpreterName: b.interpreterEmployee
<<<<<<< HEAD
      ? `${b.interpreterEmployee.firstNameEn ?? ""} ${
          b.interpreterEmployee.lastNameEn ?? ""
        }`.trim()
=======
      ? `${b.interpreterEmployee.firstNameEn ?? ""} ${b.interpreterEmployee.lastNameEn ?? ""}`.trim()
>>>>>>> b7c7a6f5
      : "",
    bookingStatus: b.bookingStatus,
    createdAt: b.createdAt.toISOString(),
    updatedAt: b.updatedAt.toISOString(),
  }));

  return new Response(JSON.stringify(result), {
    headers: { "Content-Type": "application/json" },
  });
}<|MERGE_RESOLUTION|>--- conflicted
+++ resolved
@@ -83,10 +83,7 @@
   if (parsed) {
     const me = await prisma.employee.findUnique({
       where: { empCode: parsed.empCode },
-<<<<<<< HEAD
       include: { userRoles: true },
-=======
->>>>>>> b7c7a6f5
     });
     if (me) {
       // Get user roles
@@ -96,7 +93,6 @@
       roles = userRoles.map(r => r.roleCode);
 
       myCenter = centerPart(me.deptPath);
-<<<<<<< HEAD
       // Admin environments → union of centers
       if (roles.includes('ADMIN') || roles.includes('SUPER_ADMIN')) {
         const envs = await prisma.environmentAdmin.findMany({
@@ -113,16 +109,6 @@
           userEnvCenters = env?.centers.map(c => c.center) ?? [];
         }
       }
-=======
-
-      // Get admin visions
-      const adminVisions = await prisma.adminVision.findMany({
-        where: { adminEmpCode: me.empCode },
-      });
-      adminCenters = adminVisions
-        .map((v: { deptPath: string }) => centerPart(v.deptPath))
-        .filter((x: string | null): x is string => Boolean(x));
->>>>>>> b7c7a6f5
     }
   }
   const hasAdmin = roles.includes('ADMIN') || roles.includes('SUPER_ADMIN');
@@ -232,13 +218,9 @@
     timeEnd: b.timeEnd.toISOString(),
     interpreterId: b.interpreterEmployee?.empCode ?? null,
     interpreterName: b.interpreterEmployee
-<<<<<<< HEAD
       ? `${b.interpreterEmployee.firstNameEn ?? ""} ${
           b.interpreterEmployee.lastNameEn ?? ""
         }`.trim()
-=======
-      ? `${b.interpreterEmployee.firstNameEn ?? ""} ${b.interpreterEmployee.lastNameEn ?? ""}`.trim()
->>>>>>> b7c7a6f5
       : "",
     bookingStatus: b.bookingStatus,
     createdAt: b.createdAt.toISOString(),
