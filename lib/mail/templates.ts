--- conflicted
+++ resolved
@@ -629,11 +629,8 @@
                         </tr>` : ''
 
     // Build applicable model section for non-DR meetings
-<<<<<<< HEAD
-=======
 
     // Build applicable model section for non-DR meetings
->>>>>>> bca9cf72
     const applicableModelSection = (!isDR && booking.applicableModel) ? `
                         <tr>
                             <td style="padding: 10px 0; width: 140px; font-weight: 600; color: #0f172a; vertical-align: top;">
@@ -669,6 +666,7 @@
         chairmanSection,
         interpreterSection,
         deviceGroupSection,
+        applicableModelSection,
         applicableModelSection,
         departmentSection,
 
