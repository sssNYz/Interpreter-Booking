--- conflicted
+++ resolved
@@ -3,18 +3,6 @@
 import { MAX_LANES } from "@/utils/constants";
 
 function toIndices(startStrIn: string, endStrIn: string, timeSlots: string[]) {
-<<<<<<< HEAD
-  const start = new Date(startStrIn); // parse ISO (UTC) → Date
-  const end = new Date(endStrIn);
-
-  const hhmm = (dt: Date) =>
-    `${String(dt.getHours()).padStart(2, "0")}:${String(dt.getMinutes()).padStart(2, "0")}`;
-
-  const startStr = hhmm(start); // local time for display grid
-  const endStr = hhmm(end);
-  const startIndex = timeSlots.indexOf(startStr);
-  const endIndex = endStr === "17:00" ? timeSlots.length : timeSlots.indexOf(endStr);
-=======
   // Accepts either 'YYYY-MM-DD HH:mm:ss' or ISO 'YYYY-MM-DDTHH:mm:ss'
   const s = startStrIn.includes("T")
     ? startStrIn.split("T")[1]
@@ -28,7 +16,6 @@
   // If end is 17:00, render bar to the final cell (after 16:30)
   const endIndex =
     endStr === "17:00" ? timeSlots.length : timeSlots.indexOf(endStr);
->>>>>>> ca742e55
   return { startIndex, endIndex };
 }
 
@@ -58,20 +45,11 @@
       const dayLocalStr = `${year}-${month}-${date}`;
 
       const dayBookings = bookings.filter((b) => {
-<<<<<<< HEAD
-        const d = new Date(b.timeStart); // parse ISO as Date
-        const y = d.getFullYear();
-        const m = String(d.getMonth() + 1).padStart(2, "0");
-        const dd = String(d.getDate()).padStart(2, "0");
-        const startLocalStr = `${y}-${m}-${dd}`;
-        return startLocalStr === dayLocalStr;
-=======
         const src = b.timeStart;
         const startDateISO = src.includes("T")
           ? src.split("T")[0]
           : src.split(" ")[0];
         return startDateISO === dayLocalStr;
->>>>>>> ca742e55
       });
 
       // 2) Map to intervals
